package server

import (
	"fmt"
	"os"
	"strings"
	"testing"

	"github.com/spf13/cobra"
	"github.com/spf13/viper"
	"github.com/stretchr/testify/assert"
	"github.com/stretchr/testify/require"
)

type nullWriter struct{}

func (w *nullWriter) Write(p []byte) (int, error) {
	return len(p), nil
}

// setupCommandOutput configures a cobra command to use a null writer for output capture.
func setupCommandOutput(t *testing.T, cmd *cobra.Command) {
	t.Helper()

	cmd.SetOut(&nullWriter{})
	cmd.SetErr(&nullWriter{})
}

func TestParseAgentType(t *testing.T) {
	tests := []struct {
		firstArg     string
		agentTypeVar string
		want         AgentType
	}{
		{
			firstArg:     "",
			agentTypeVar: "",
			want:         AgentTypeCustom,
		},
		{
			firstArg:     "claude",
			agentTypeVar: "",
			want:         AgentTypeClaude,
		},
		{
			firstArg:     "gemini",
			agentTypeVar: "",
			want:         AgentTypeGemini,
		},
		{
			firstArg:     "cursor-agent",
			agentTypeVar: "",
			want:         AgentTypeCursor,
		},
		{
			firstArg:     "cursor",
			agentTypeVar: "",
			want:         AgentTypeCursor,
		},
		{
<<<<<<< HEAD
			firstArg:     "opencode",
			agentTypeVar: "",
			want:         AgentTypeOpencode,
=======
			firstArg:     "amazonq",
			agentTypeVar: "",
			want:         AgentTypeAmazonQ,
		},
		{
			firstArg:     "q",
			agentTypeVar: "",
			want:         AgentTypeAmazonQ,
>>>>>>> 0876f7dd
		},
		{
			firstArg:     "auggie",
			agentTypeVar: "",
			want:         AgentTypeAuggie,
		},
		{
			firstArg:     "amp",
			agentTypeVar: "",
			want:         AgentTypeAmp,
		},
		{
			firstArg:     "goose",
			agentTypeVar: "",
			want:         AgentTypeGoose,
		},
		{
			firstArg:     "aider",
			agentTypeVar: "",
			want:         AgentTypeAider,
		},
		{
			firstArg:     "whatever",
			agentTypeVar: "",
			want:         AgentTypeCustom,
		},
		{
			firstArg:     "claude",
			agentTypeVar: "goose",
			want:         AgentTypeGoose,
		},
		{
			firstArg:     "goose",
			agentTypeVar: "claude",
			want:         AgentTypeClaude,
		},
		{
			firstArg:     "claude",
			agentTypeVar: "gemini",
			want:         AgentTypeGemini,
		},
		{
			firstArg:     "claude",
<<<<<<< HEAD
			agentTypeVar: "opencode",
			want:         AgentTypeOpencode,
=======
			agentTypeVar: "amazonq",
			want:         AgentTypeAmazonQ,
		},
		{
			firstArg:     "claude",
			agentTypeVar: "q",
			want:         AgentTypeAmazonQ,
>>>>>>> 0876f7dd
		},
		{
			firstArg:     "claude",
			agentTypeVar: "cursor-agent",
			want:         AgentTypeCursor,
		},
		{
			firstArg:     "claude",
			agentTypeVar: "cursor",
			want:         AgentTypeCursor,
		},
		{
			firstArg:     "claude",
			agentTypeVar: "auggie",
			want:         AgentTypeAuggie,
		},
		{
			firstArg:     "aider",
			agentTypeVar: "claude",
			want:         AgentTypeClaude,
		},
		{
			firstArg:     "aider",
			agentTypeVar: "custom",
			want:         AgentTypeCustom,
		},
	}

	for _, test := range tests {
		t.Run(fmt.Sprintf("%s-%s-%s", test.firstArg, test.agentTypeVar, test.want), func(t *testing.T) {
			got, err := parseAgentType(test.firstArg, test.agentTypeVar)
			require.NoError(t, err)
			require.Equal(t, test.want, got)
		})
	}

	t.Run("invalid agent type", func(t *testing.T) {
		_, err := parseAgentType("claude", "invalid")
		require.Error(t, err)
	})
}

// Test helper to isolate viper config between tests
func isolateViper(t *testing.T) {
	// Save current state
	oldConfig := viper.AllSettings()

	// Reset viper
	viper.Reset()

	// Clear AGENTAPI_ env vars
	var agentapiEnvs []string
	for _, env := range os.Environ() {
		if strings.HasPrefix(env, "AGENTAPI_") {
			parts := strings.SplitN(env, "=", 2)
			agentapiEnvs = append(agentapiEnvs, parts[0])
			if err := os.Unsetenv(parts[0]); err != nil {
				t.Fatalf("Failed to unset env var %s: %v", parts[0], err)
			}
		}
	}

	t.Cleanup(func() {
		// Restore state
		viper.Reset()
		for key, value := range oldConfig {
			viper.Set(key, value)
		}

		// Restore env vars
		for _, key := range agentapiEnvs {
			if val := os.Getenv(key); val != "" {
				if err := os.Setenv(key, val); err != nil {
					t.Fatalf("Failed to set env var %s: %v", key, err)
				}
			}
		}
	})
}

// Test configuration values via ServerCmd execution
func TestServerCmd_AllArgs_Defaults(t *testing.T) {
	tests := []struct {
		name     string
		flag     string
		expected any
		getter   func() any
	}{
		{"type default", FlagType, "", func() any { return viper.GetString(FlagType) }},
		{"port default", FlagPort, 3284, func() any { return viper.GetInt(FlagPort) }},
		{"print-openapi default", FlagPrintOpenAPI, false, func() any { return viper.GetBool(FlagPrintOpenAPI) }},
		{"chat-base-path default", FlagChatBasePath, "/chat", func() any { return viper.GetString(FlagChatBasePath) }},
		{"term-width default", FlagTermWidth, uint16(80), func() any { return viper.GetUint16(FlagTermWidth) }},
		{"term-height default", FlagTermHeight, uint16(1000), func() any { return viper.GetUint16(FlagTermHeight) }},
		{"allowed-hosts default", FlagAllowedHosts, []string{"localhost", "127.0.0.1", "[::1]"}, func() any { return viper.GetStringSlice(FlagAllowedHosts) }},
		{"allowed-origins default", FlagAllowedOrigins, []string{"http://localhost:3284", "http://localhost:3000", "http://localhost:3001"}, func() any { return viper.GetStringSlice(FlagAllowedOrigins) }},
	}

	for _, tt := range tests {
		t.Run(tt.name, func(t *testing.T) {
			isolateViper(t)
			serverCmd := CreateServerCmd()
			setupCommandOutput(t, serverCmd)
			// Execute with --exit to get defaults
			serverCmd.SetArgs([]string{"--exit", "dummy-command"})
			if err := serverCmd.Execute(); err != nil {
				t.Fatalf("Failed to execute server command: %v", err)
			}

			assert.Equal(t, tt.expected, tt.getter())
		})
	}
}

func TestServerCmd_AllEnvVars(t *testing.T) {
	tests := []struct {
		name     string
		envVar   string
		envValue string
		expected any
		getter   func() any
	}{
		{"AGENTAPI_TYPE", "AGENTAPI_TYPE", "claude", "claude", func() any { return viper.GetString(FlagType) }},
		{"AGENTAPI_PORT", "AGENTAPI_PORT", "8080", 8080, func() any { return viper.GetInt(FlagPort) }},
		{"AGENTAPI_PRINT_OPENAPI", "AGENTAPI_PRINT_OPENAPI", "true", true, func() any { return viper.GetBool(FlagPrintOpenAPI) }},
		{"AGENTAPI_CHAT_BASE_PATH", "AGENTAPI_CHAT_BASE_PATH", "/api", "/api", func() any { return viper.GetString(FlagChatBasePath) }},
		{"AGENTAPI_TERM_WIDTH", "AGENTAPI_TERM_WIDTH", "120", uint16(120), func() any { return viper.GetUint16(FlagTermWidth) }},
		{"AGENTAPI_TERM_HEIGHT", "AGENTAPI_TERM_HEIGHT", "500", uint16(500), func() any { return viper.GetUint16(FlagTermHeight) }},
		{"AGENTAPI_ALLOWED_HOSTS", "AGENTAPI_ALLOWED_HOSTS", "localhost example.com", []string{"localhost", "example.com"}, func() any { return viper.GetStringSlice(FlagAllowedHosts) }},
		{"AGENTAPI_ALLOWED_ORIGINS", "AGENTAPI_ALLOWED_ORIGINS", "https://example.com http://localhost:3000", []string{"https://example.com", "http://localhost:3000"}, func() any { return viper.GetStringSlice(FlagAllowedOrigins) }},
	}

	for _, tt := range tests {
		t.Run(tt.name, func(t *testing.T) {
			isolateViper(t)
			t.Setenv(tt.envVar, tt.envValue)

			serverCmd := CreateServerCmd()
			setupCommandOutput(t, serverCmd)
			serverCmd.SetArgs([]string{"--exit", "dummy-command"})
			if err := serverCmd.Execute(); err != nil {
				t.Fatalf("Failed to execute server command: %v", err)
			}

			assert.Equal(t, tt.expected, tt.getter())
		})
	}
}

func TestServerCmd_ArgsPrecedenceOverEnv(t *testing.T) {
	tests := []struct {
		name     string
		envVar   string
		envValue string
		args     []string
		expected any
		getter   func() any
	}{
		{
			"type: CLI overrides env",
			"AGENTAPI_TYPE", "goose",
			[]string{"--type", "claude"},
			"claude",
			func() any { return viper.GetString(FlagType) },
		},
		{
			"port: CLI overrides env",
			"AGENTAPI_PORT", "8080",
			[]string{"--port", "9090"},
			9090,
			func() any { return viper.GetInt(FlagPort) },
		},
		{
			"print-openapi: CLI overrides env",
			"AGENTAPI_PRINT_OPENAPI", "false",
			[]string{"--print-openapi"},
			true,
			func() any { return viper.GetBool(FlagPrintOpenAPI) },
		},
		{
			"chat-base-path: CLI overrides env",
			"AGENTAPI_CHAT_BASE_PATH", "/env-path",
			[]string{"--chat-base-path", "/cli-path"},
			"/cli-path",
			func() any { return viper.GetString(FlagChatBasePath) },
		},
		{
			"term-width: CLI overrides env",
			"AGENTAPI_TERM_WIDTH", "100",
			[]string{"--term-width", "150"},
			uint16(150),
			func() any { return viper.GetUint16(FlagTermWidth) },
		},
		{
			"term-height: CLI overrides env",
			"AGENTAPI_TERM_HEIGHT", "500",
			[]string{"--term-height", "600"},
			uint16(600),
			func() any { return viper.GetUint16(FlagTermHeight) },
		},
		{
			"allowed-origins: CLI overrides env",
			"AGENTAPI_ALLOWED_ORIGINS", "https://env-example.com http://localhost:3000",
			[]string{"--allowed-origins", "https://cli-example.com"},
			[]string{"https://cli-example.com"},
			func() any { return viper.GetStringSlice(FlagAllowedOrigins) },
		},
	}

	for _, tt := range tests {
		t.Run(tt.name, func(t *testing.T) {
			isolateViper(t)
			t.Setenv(tt.envVar, tt.envValue)

			args := append(tt.args, "--exit", "dummy-command")
			serverCmd := CreateServerCmd()
			setupCommandOutput(t, serverCmd)
			serverCmd.SetArgs(args)
			if err := serverCmd.Execute(); err != nil {
				t.Fatalf("Failed to execute server command: %v", err)
			}

			assert.Equal(t, tt.expected, tt.getter())
		})
	}
}

func TestMixed_ConfigurationScenarios(t *testing.T) {
	t.Run("some env, some cli, some defaults", func(t *testing.T) {
		isolateViper(t)

		// Set some env vars
		t.Setenv("AGENTAPI_TYPE", "goose")
		t.Setenv("AGENTAPI_TERM_WIDTH", "120")

		// Set some CLI args
		serverCmd := CreateServerCmd()
		setupCommandOutput(t, serverCmd)
		serverCmd.SetArgs([]string{"--port", "9999", "--print-openapi", "--exit", "dummy-command"})
		if err := serverCmd.Execute(); err != nil {
			t.Fatalf("Failed to execute server command: %v", err)
		}

		// Verify mixed configuration
		assert.Equal(t, "goose", viper.GetString(FlagType))            // from env
		assert.Equal(t, 9999, viper.GetInt(FlagPort))                  // from CLI
		assert.Equal(t, true, viper.GetBool(FlagPrintOpenAPI))         // from CLI
		assert.Equal(t, "/chat", viper.GetString(FlagChatBasePath))    // default
		assert.Equal(t, uint16(120), viper.GetUint16(FlagTermWidth))   // from env
		assert.Equal(t, uint16(1000), viper.GetUint16(FlagTermHeight)) // default
	})
}

func TestServerCmd_AllowedHosts(t *testing.T) {
	tests := []struct {
		name        string
		env         map[string]string
		args        []string
		expectedErr string
		expected    []string // only checked if expectedErr is empty
	}{
		// Environment variable scenarios (space-separated format)
		{
			name:     "env: single valid host",
			env:      map[string]string{"AGENTAPI_ALLOWED_HOSTS": "localhost"},
			args:     []string{},
			expected: []string{"localhost"},
		},
		{
			name:     "env: multiple valid hosts space-separated",
			env:      map[string]string{"AGENTAPI_ALLOWED_HOSTS": "localhost example.com 192.168.1.1"},
			args:     []string{},
			expected: []string{"localhost", "example.com", "192.168.1.1"},
		},
		{
			name:     "env: host with tab",
			env:      map[string]string{"AGENTAPI_ALLOWED_HOSTS": "localhost\texample.com"},
			args:     []string{},
			expected: []string{"localhost", "example.com"},
		},
		// CLI flag scenarios (comma-separated format)
		{
			name:     "flag: single valid host",
			args:     []string{"--allowed-hosts", "localhost"},
			expected: []string{"localhost"},
		},
		{
			name:     "flag: multiple valid hosts comma-separated",
			args:     []string{"--allowed-hosts", "localhost,example.com,192.168.1.1"},
			expected: []string{"localhost", "example.com", "192.168.1.1"},
		},
		{
			name:     "flag: multiple valid hosts with multiple flags",
			args:     []string{"--allowed-hosts", "localhost", "--allowed-hosts", "example.com"},
			expected: []string{"localhost", "example.com"},
		},
		{
			name:     "flag: host with newline",
			args:     []string{"--allowed-hosts", "localhost\n"},
			expected: []string{"localhost"},
		},
		{
			name:     "flag: ipv6 bracketed literal",
			args:     []string{"--allowed-hosts", "[2001:db8::1]"},
			expected: []string{"[2001:db8::1]"},
		},

		// Mixed scenarios (env + flag precedence)
		{
			name:     "mixed: flag overrides env",
			env:      map[string]string{"AGENTAPI_ALLOWED_HOSTS": "localhost"},
			args:     []string{"--allowed-hosts", "override.com"},
			expected: []string{"override.com"},
		},
	}

	for _, tt := range tests {
		t.Run(tt.name, func(t *testing.T) {
			isolateViper(t)

			// Set environment variables if provided
			for key, value := range tt.env {
				t.Setenv(key, value)
			}

			serverCmd := CreateServerCmd()
			setupCommandOutput(t, serverCmd)
			serverCmd.SetArgs(append(tt.args, "--exit", "dummy-command"))
			err := serverCmd.Execute()

			if tt.expectedErr != "" {
				require.Error(t, err)
				assert.Contains(t, err.Error(), tt.expectedErr)
			} else {
				require.NoError(t, err)
				assert.Equal(t, tt.expected, viper.GetStringSlice(FlagAllowedHosts))
			}
		})
	}
}

func TestServerCmd_AllowedOrigins(t *testing.T) {
	tests := []struct {
		name        string
		env         map[string]string
		args        []string
		expectedErr string
		expected    []string // only checked if expectedErr is empty
	}{
		// Environment variable scenarios (space-separated format)
		{
			name:     "env: single valid origin",
			env:      map[string]string{"AGENTAPI_ALLOWED_ORIGINS": "https://example.com"},
			args:     []string{},
			expected: []string{"https://example.com"},
		},
		{
			name:     "env: multiple valid origins space-separated",
			env:      map[string]string{"AGENTAPI_ALLOWED_ORIGINS": "https://example.com http://localhost:3000 https://app.example.com"},
			args:     []string{},
			expected: []string{"https://example.com", "http://localhost:3000", "https://app.example.com"},
		},
		{
			name:     "env: wildcard origin",
			env:      map[string]string{"AGENTAPI_ALLOWED_ORIGINS": "*"},
			args:     []string{},
			expected: []string{"*"},
		},
		{
			name:     "env: origin with tab",
			env:      map[string]string{"AGENTAPI_ALLOWED_ORIGINS": "https://example.com\thttp://localhost:3000"},
			args:     []string{},
			expected: []string{"https://example.com", "http://localhost:3000"},
		},

		// CLI flag scenarios (comma-separated format)
		{
			name:     "flag: single valid origin",
			args:     []string{"--allowed-origins", "https://example.com"},
			expected: []string{"https://example.com"},
		},
		{
			name:     "flag: multiple valid origins comma-separated",
			args:     []string{"--allowed-origins", "https://example.com,http://localhost:3000,https://app.example.com"},
			expected: []string{"https://example.com", "http://localhost:3000", "https://app.example.com"},
		},
		{
			name:     "flag: multiple valid origins with multiple flags",
			args:     []string{"--allowed-origins", "https://example.com", "--allowed-origins", "http://localhost:3000"},
			expected: []string{"https://example.com", "http://localhost:3000"},
		},
		{
			name:     "flag: wildcard origin",
			args:     []string{"--allowed-origins", "*"},
			expected: []string{"*"},
		},
		{
			name:     "flag: origin with newline",
			args:     []string{"--allowed-origins", "https://example.com\n"},
			expected: []string{"https://example.com"},
		},

		// Mixed scenarios (env + flag precedence)
		{
			name:     "mixed: flag overrides env",
			env:      map[string]string{"AGENTAPI_ALLOWED_ORIGINS": "https://env-example.com"},
			args:     []string{"--allowed-origins", "https://override.com"},
			expected: []string{"https://override.com"},
		},
	}

	for _, tt := range tests {
		t.Run(tt.name, func(t *testing.T) {
			isolateViper(t)

			// Set environment variables if provided
			for key, value := range tt.env {
				t.Setenv(key, value)
			}

			serverCmd := CreateServerCmd()
			setupCommandOutput(t, serverCmd)
			serverCmd.SetArgs(append(tt.args, "--exit", "dummy-command"))
			err := serverCmd.Execute()

			if tt.expectedErr != "" {
				require.Error(t, err)
				assert.Contains(t, err.Error(), tt.expectedErr)
			} else {
				require.NoError(t, err)
				assert.Equal(t, tt.expected, viper.GetStringSlice(FlagAllowedOrigins))
			}
		})
	}
}<|MERGE_RESOLUTION|>--- conflicted
+++ resolved
@@ -58,20 +58,19 @@
 			want:         AgentTypeCursor,
 		},
 		{
-<<<<<<< HEAD
+			firstArg:     "amazonq",
+			agentTypeVar: "",
+			want:         AgentTypeAmazonQ,
+		},
+		{
+			firstArg:     "q",
+			agentTypeVar: "",
+			want:         AgentTypeAmazonQ,
+		},
+		{
 			firstArg:     "opencode",
 			agentTypeVar: "",
 			want:         AgentTypeOpencode,
-=======
-			firstArg:     "amazonq",
-			agentTypeVar: "",
-			want:         AgentTypeAmazonQ,
-		},
-		{
-			firstArg:     "q",
-			agentTypeVar: "",
-			want:         AgentTypeAmazonQ,
->>>>>>> 0876f7dd
 		},
 		{
 			firstArg:     "auggie",
@@ -115,18 +114,18 @@
 		},
 		{
 			firstArg:     "claude",
-<<<<<<< HEAD
+			agentTypeVar: "amazonq",
+			want:         AgentTypeAmazonQ,
+		},
+		{
+			firstArg:     "claude",
+			agentTypeVar: "q",
+			want:         AgentTypeAmazonQ,
+		},
+		{
+			firstArg:     "claude",
 			agentTypeVar: "opencode",
 			want:         AgentTypeOpencode,
-=======
-			agentTypeVar: "amazonq",
-			want:         AgentTypeAmazonQ,
-		},
-		{
-			firstArg:     "claude",
-			agentTypeVar: "q",
-			want:         AgentTypeAmazonQ,
->>>>>>> 0876f7dd
 		},
 		{
 			firstArg:     "claude",
