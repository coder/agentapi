package msgfmt

import (
	"strings"
)

const WhiteSpaceChars = " \t\n\r\f\v"

func TrimWhitespace(msg string) string {
	return strings.Trim(msg, WhiteSpaceChars)
}

// IndexSubslice returns the index of the first instance of sub in s,
// or -1 if sub is not present in s.
// It's not the optimal algorithm - KMP would be better - but I don't
// want to implement anything more complex. If I can find a library
// that implements a faster algorithm, I'll use it.
func IndexSubslice[T comparable](s, sub []T) int {
	if len(sub) == 0 {
		return 0
	}
	if len(sub) > len(s) {
		return -1
	}

	for i := 0; i <= len(s)-len(sub); i++ {
		matched := true
		for j := 0; j < len(sub); j++ {
			if s[i+j] != sub[j] {
				matched = false
				break
			}
		}
		if matched {
			return i
		}
	}
	return -1
}

// Normalize the string to remove any whitespace.
// Remember in which line each rune is located.
// Return the runes, the lines, and the rune to line location mapping.
func normalizeAndGetRuneLineMapping(msgRaw string) ([]rune, []string, []int) {
	msgLines := strings.Split(msgRaw, "\n")
	msgRuneLineLocations := []int{}
	runes := []rune{}
	for lineIdx, line := range msgLines {
		for _, r := range line {
			if !strings.ContainsRune(WhiteSpaceChars, r) {
				runes = append(runes, r)
				msgRuneLineLocations = append(msgRuneLineLocations, lineIdx)
			}
		}
	}
	return runes, msgLines, msgRuneLineLocations
}

// Find where the user input starts in the message
func findUserInputStartIdx(msg []rune, msgRuneLineLocations []int, userInput []rune, userInputLineLocations []int) int {
	// We take up to 6 runes from the first line of the user input
	// and search for it in the message. 6 is arbitrary.
	// We only look at the first line to avoid running into user input
	// being broken up by UI elements.
	maxUserInputPrefixLen := 6
	userInputPrefixLen := -1
	for i, lineIdx := range userInputLineLocations {
		if lineIdx > 0 {
			break
		}
		if i >= maxUserInputPrefixLen {
			break
		}
		userInputPrefixLen = i + 1
	}
	if userInputPrefixLen == -1 {
		return -1
	}
	userInputPrefix := userInput[:userInputPrefixLen]

	// We'll only search the first 5 lines or 25 runes of the message,
	// whichever has more runes. This number is arbitrary. The intuition
	// is that user input is echoed back at the start of the message. The first
	// line or two may contain some UI elements.
	msgPrefixLen := 0
	for i, lineIdx := range msgRuneLineLocations {
		if lineIdx > 5 {
			break
		}
		msgPrefixLen = i + 1
	}
	defaultRunesFromMsg := 25
	if msgPrefixLen < defaultRunesFromMsg {
		msgPrefixLen = defaultRunesFromMsg
	}
	if msgPrefixLen > len(msg) {
		msgPrefixLen = len(msg)
	}
	msgPrefix := msg[:msgPrefixLen]

	return IndexSubslice(msgPrefix, userInputPrefix)
}

// Find the next match between the message and the user input.
// We're assuming that user input likely won't be truncated much,
// but it's likely some characters will be missing (e.g. OpenAI Codex strips
// "```" and instead formats enclosed text as a code block).
// We're going to see if any of the next 5 runes in the message
// match any of the next 5 runes in the user input.
func findNextMatch(knownMsgMatchIdx int, knownUserInputMatchIdx int, msg []rune, userInput []rune) (int, int) {
	for i := range 5 {
		for j := range 5 {
			userInputIdx := knownUserInputMatchIdx + i + 1
			msgIdx := knownMsgMatchIdx + j + 1

			if userInputIdx >= len(userInput) || msgIdx >= len(msg) {
				return -1, -1
			}
			if userInput[userInputIdx] == msg[msgIdx] {
				return msgIdx, userInputIdx
			}
		}
	}
	return -1, -1
}

// Find where the user input ends in the message. Returns the index of the last rune
// of the user input in the message.
func findUserInputEndIdx(userInputStartIdx int, msg []rune, userInput []rune) int {
	userInputIdx := 0
	msgIdx := userInputStartIdx
	for {
		m, u := findNextMatch(msgIdx, userInputIdx, msg, userInput)
		if m == -1 || u == -1 {
			break
		}
		msgIdx = m
		userInputIdx = u
	}
	return msgIdx
}

// skipTrailingInputBoxLine checks if the next line contains all the given markers
// and returns the incremented index if found. In case of Gemini and Cursor, the user
// input is echoed back in a box. This function searches for the markers passed by the
// caller and returns (currentIdx+1, true) if the next line contains all of them,
// otherwise returns (currentIdx, false).
func skipTrailingInputBoxLine(lines []string, currentIdx int, markers ...string) (idx int, found bool) {
	if currentIdx+1 >= len(lines) {
		return currentIdx, false
	}
	line := lines[currentIdx+1]
	for _, m := range markers {
		if !strings.Contains(line, m) {
			return currentIdx, false
		}
	}
	return currentIdx + 1, true
}

// RemoveUserInput removes the user input from the message.
// Goose, Aider, and Claude Code echo back the user's input to
// make it visible in the terminal. This function makes a best effort
// attempt to remove it.
// It assumes that the user input doesn't have any leading or trailing
// whitespace. Otherwise, the input may not be fully removed from the message.
// For instance, if there are any leading or trailing lines with only whitespace,
// and each line of the input in msgRaw is preceded by a character like `>`,
// these lines will not be removed.
func RemoveUserInput(msgRaw string, userInputRaw string, agentType AgentType) string {
	if userInputRaw == "" {
		return msgRaw
	}
	msg, msgLines, msgRuneLineLocations := normalizeAndGetRuneLineMapping(msgRaw)
	userInput, _, userInputLineLocations := normalizeAndGetRuneLineMapping(userInputRaw)
	userInputStartIdx := findUserInputStartIdx(msg, msgRuneLineLocations, userInput, userInputLineLocations)

	if userInputStartIdx == -1 {
		// The user input prefix was not found in the message prefix
		// Return the original message
		return msgRaw
	}

	userInputEndIdx := findUserInputEndIdx(userInputStartIdx, msg, userInput)

	// Return the original message starting with the first line
	// that doesn't contain the echoed user input.
	lastUserInputLineIdx := msgRuneLineLocations[userInputEndIdx]

	// Skip Gemini/Cursor trailing input box line
	if agentType == AgentTypeGemini {
		if idx, found := skipTrailingInputBoxLine(msgLines, lastUserInputLineIdx, "╯", "╰"); found {
			lastUserInputLineIdx = idx
		}
	} else if agentType == AgentTypeCursor {
		if idx, found := skipTrailingInputBoxLine(msgLines, lastUserInputLineIdx, "┘", "└"); found {
			lastUserInputLineIdx = idx
		}
	} else if agentType == AgentTypeOpencode {
		// skip +2 lines after the input
		//   ┃  jkmr (08:46 PM)                                                     ┃
		//   ┃                                                                      ┃
		if lastUserInputLineIdx+2 < len(msgLines) {
			lastUserInputLineIdx += 2
		}
	}

	return strings.Join(msgLines[lastUserInputLineIdx+1:], "\n")
}

func trimEmptyLines(message string) string {
	lines := strings.Split(message, "\n")
	firstIdx := 0
	for i := range lines {
		if strings.TrimSpace(lines[i]) != "" {
			break
		}
		firstIdx = i + 1
	}
	lines = lines[firstIdx:]
	lastIdx := len(lines) - 1
	for i := lastIdx; i >= 0; i-- {
		if strings.TrimSpace(lines[i]) != "" {
			break
		}
		lastIdx = i - 1
	}
	lines = lines[:lastIdx+1]
	return strings.Join(lines, "\n")
}

type AgentType string

const (
<<<<<<< HEAD
	AgentTypeClaude      AgentType = "claude"
	AgentTypeGoose       AgentType = "goose"
	AgentTypeAider       AgentType = "aider"
	AgentTypeCodex       AgentType = "codex"
	AgentTypeGemini      AgentType = "gemini"
	AgentTypeAmp         AgentType = "amp"
	AgentTypeCursorAgent AgentType = "cursor-agent"
	AgentTypeCursor      AgentType = "cursor"
	AgentTypeAuggie      AgentType = "auggie"
	AgentTypeOpencode    AgentType = "opencode"
	AgentTypeCustom      AgentType = "custom"
=======
	AgentTypeClaude  AgentType = "claude"
	AgentTypeGoose   AgentType = "goose"
	AgentTypeAider   AgentType = "aider"
	AgentTypeCodex   AgentType = "codex"
	AgentTypeGemini  AgentType = "gemini"
	AgentTypeAmp     AgentType = "amp"
	AgentTypeCursor  AgentType = "cursor"
	AgentTypeAuggie  AgentType = "auggie"
	AgentTypeAmazonQ AgentType = "amazonq"
	AgentTypeCustom  AgentType = "custom"
>>>>>>> 0876f7dd
)

func formatGenericMessage(message string, userInput string, agentType AgentType) string {
	message = RemoveUserInput(message, userInput, agentType)
	message = removeMessageBox(message)
	message = trimEmptyLines(message)
	return message
}

func formatCodexMessage(message string, userInput string) string {
	message = RemoveUserInput(message, userInput, AgentTypeCodex)
	message = removeCodexInputBox(message)
	message = trimEmptyLines(message)
	return message
}

func formatOpencodeMessage(message string, userInput string) string {
	message = RemoveUserInput(message, userInput, AgentTypeOpencode)
	message = removeOpencodeMessageBox(message)
	message = trimEmptyLines(message)
	return message
}

func FormatAgentMessage(agentType AgentType, message string, userInput string) string {
	switch agentType {
	case AgentTypeClaude:
		return formatGenericMessage(message, userInput, agentType)
	case AgentTypeGoose:
		return formatGenericMessage(message, userInput, agentType)
	case AgentTypeAider:
		return formatGenericMessage(message, userInput, agentType)
	case AgentTypeCodex:
		return formatCodexMessage(message, userInput)
	case AgentTypeGemini:
		return formatGenericMessage(message, userInput, agentType)
	case AgentTypeAmp:
		return formatGenericMessage(message, userInput, agentType)
	case AgentTypeCursor:
		return formatGenericMessage(message, userInput, agentType)
	case AgentTypeAuggie:
		return formatGenericMessage(message, userInput, agentType)
<<<<<<< HEAD
	case AgentTypeOpencode:
		return formatOpencodeMessage(message, userInput)
=======
	case AgentTypeAmazonQ:
		return formatGenericMessage(message, userInput, agentType)
>>>>>>> 0876f7dd
	case AgentTypeCustom:
		return formatGenericMessage(message, userInput, agentType)
	default:
		return message
	}
}<|MERGE_RESOLUTION|>--- conflicted
+++ resolved
@@ -232,19 +232,6 @@
 type AgentType string
 
 const (
-<<<<<<< HEAD
-	AgentTypeClaude      AgentType = "claude"
-	AgentTypeGoose       AgentType = "goose"
-	AgentTypeAider       AgentType = "aider"
-	AgentTypeCodex       AgentType = "codex"
-	AgentTypeGemini      AgentType = "gemini"
-	AgentTypeAmp         AgentType = "amp"
-	AgentTypeCursorAgent AgentType = "cursor-agent"
-	AgentTypeCursor      AgentType = "cursor"
-	AgentTypeAuggie      AgentType = "auggie"
-	AgentTypeOpencode    AgentType = "opencode"
-	AgentTypeCustom      AgentType = "custom"
-=======
 	AgentTypeClaude  AgentType = "claude"
 	AgentTypeGoose   AgentType = "goose"
 	AgentTypeAider   AgentType = "aider"
@@ -254,8 +241,8 @@
 	AgentTypeCursor  AgentType = "cursor"
 	AgentTypeAuggie  AgentType = "auggie"
 	AgentTypeAmazonQ AgentType = "amazonq"
+	AgentTypeOpencode    AgentType = "opencode"
 	AgentTypeCustom  AgentType = "custom"
->>>>>>> 0876f7dd
 )
 
 func formatGenericMessage(message string, userInput string, agentType AgentType) string {
@@ -297,13 +284,10 @@
 		return formatGenericMessage(message, userInput, agentType)
 	case AgentTypeAuggie:
 		return formatGenericMessage(message, userInput, agentType)
-<<<<<<< HEAD
+	case AgentTypeAmazonQ:
+		return formatGenericMessage(message, userInput, agentType)
 	case AgentTypeOpencode:
 		return formatOpencodeMessage(message, userInput)
-=======
-	case AgentTypeAmazonQ:
-		return formatGenericMessage(message, userInput, agentType)
->>>>>>> 0876f7dd
 	case AgentTypeCustom:
 		return formatGenericMessage(message, userInput, agentType)
 	default:
