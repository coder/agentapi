package httpapi

import (
	"context"
	"crypto/sha256"
	"encoding/hex"
	"encoding/json"
	"fmt"
	"io"
	"log/slog"
	"net/http"
	"net/url"
	"os"
	"path/filepath"
	"slices"
	"sort"
	"strings"
	"sync"
	"time"
	"unicode"

	"github.com/coder/agentapi/internal/version"
	"github.com/coder/agentapi/lib/logctx"
	mf "github.com/coder/agentapi/lib/msgfmt"
	st "github.com/coder/agentapi/lib/screentracker"
	"github.com/coder/agentapi/lib/termexec"
	"github.com/danielgtaylor/huma/v2"
	"github.com/danielgtaylor/huma/v2/adapters/humachi"
	"github.com/danielgtaylor/huma/v2/sse"
	"github.com/go-chi/chi/v5"
	"github.com/go-chi/cors"
	"golang.org/x/xerrors"
)

// Server represents the HTTP server
type Server struct {
	router       chi.Router
	api          huma.API
	port         int
	srv          *http.Server
	mu           sync.RWMutex
	logger       *slog.Logger
	conversation *st.Conversation
	agentio      *termexec.Process
	agentType    mf.AgentType
	emitter      *EventEmitter
	chatBasePath string
	tempDir      string
}

func (s *Server) NormalizeSchema(schema any) any {
	switch val := (schema).(type) {
	case *any:
		s.NormalizeSchema(*val)
	case []any:
		for i := range val {
			s.NormalizeSchema(&val[i])
		}
		sort.SliceStable(val, func(i, j int) bool {
			return fmt.Sprintf("%v", val[i]) < fmt.Sprintf("%v", val[j])
		})
	case map[string]any:
		for k := range val {
			valUnderKey := val[k]
			s.NormalizeSchema(&valUnderKey)
			val[k] = valUnderKey
		}
	}
	return schema
}

func (s *Server) GetOpenAPI() string {
	jsonBytes, err := s.api.OpenAPI().Downgrade()
	if err != nil {
		return ""
	}
	// unmarshal the json and pretty print it
	var jsonObj any
	if err := json.Unmarshal(jsonBytes, &jsonObj); err != nil {
		return ""
	}

	// Normalize
	normalized := s.NormalizeSchema(jsonObj)

	prettyJSON, err := json.MarshalIndent(normalized, "", "  ")
	if err != nil {
		return ""
	}
	return string(prettyJSON)
}

// That's about 40 frames per second. It's slightly less
// because the action of taking a snapshot takes time too.
const snapshotInterval = 25 * time.Millisecond

const (
	// MaxMessageSize is the maximum size for user messages (10MB)
	MaxMessageSize = 10 * 1024 * 1024
	// MaxRawMessageSize is the maximum size for raw terminal input (1KB)
	// Raw messages go directly to the terminal, so we're more conservative
	MaxRawMessageSize = 1024
)

type ServerConfig struct {
	AgentType      mf.AgentType
	Process        *termexec.Process
	Port           int
	ChatBasePath   string
	AllowedHosts   []string
	AllowedOrigins []string
	InitialPrompt  string
}

// Validate allowed hosts don't contain whitespace, commas, schemes, or ports.
// Viper/Cobra use different separators (space for env vars, comma for flags),
// so these characters likely indicate user error.
func parseAllowedHosts(input []string, logger *slog.Logger) ([]string, error) {
	if len(input) == 0 {
		return nil, fmt.Errorf("the list must not be empty")
	}
	if slices.Contains(input, "*") {
		logger.Warn("⚠️  SECURITY WARNING: Host wildcard '*' allows requests from ANY host",
			"recommendation", "Only use '*' in development. In production, specify exact hosts.")
		return []string{"*"}, nil
	}
	// First pass: whitespace & comma checks (surface these errors first)
	// Viper/Cobra use different separators (space for env vars, comma for flags),
	// so these characters likely indicate user error.
	for _, item := range input {
		for _, r := range item {
			if unicode.IsSpace(r) {
				return nil, fmt.Errorf("'%s' contains whitespace characters, which are not allowed", item)
			}
		}
		if strings.Contains(item, ",") {
			return nil, fmt.Errorf("'%s' contains comma characters, which are not allowed", item)
		}
	}
	// Second pass: scheme check
	for _, item := range input {
		if strings.Contains(item, "http://") || strings.Contains(item, "https://") {
			return nil, fmt.Errorf("'%s' must not include http:// or https://", item)
		}
	}
	hosts := make([]*url.URL, 0, len(input))
	// Third pass: url parse
	for _, item := range input {
		trimmed := strings.TrimSpace(item)
		u, err := url.Parse("http://" + trimmed)
		if err != nil {
			return nil, fmt.Errorf("'%s' is not a valid host: %w", item, err)
		}
		hosts = append(hosts, u)
	}
	// Fourth pass: port check
	for _, u := range hosts {
		if u.Port() != "" {
			return nil, fmt.Errorf("'%s' must not include a port", u.Host)
		}
	}
	hostStrings := make([]string, 0, len(hosts))
	for _, u := range hosts {
		hostStrings = append(hostStrings, u.Hostname())
	}
	return hostStrings, nil
}

// Validate allowed origins
func parseAllowedOrigins(input []string, logger *slog.Logger) ([]string, error) {
	if len(input) == 0 {
		return nil, fmt.Errorf("the list must not be empty")
	}
	if slices.Contains(input, "*") {
		logger.Warn("⚠️  SECURITY WARNING: CORS wildcard '*' allows requests from ANY website",
			"recommendation", "Only use '*' in development. In production, specify exact origins.")
		return []string{"*"}, nil
	}
	// Viper/Cobra use different separators (space for env vars, comma for flags),
	// so these characters likely indicate user error.
	for _, item := range input {
		for _, r := range item {
			if unicode.IsSpace(r) {
				return nil, fmt.Errorf("'%s' contains whitespace characters, which are not allowed", item)
			}
		}
		if strings.Contains(item, ",") {
			return nil, fmt.Errorf("'%s' contains comma characters, which are not allowed", item)
		}
	}
	origins := make([]string, 0, len(input))
	for _, item := range input {
		trimmed := strings.TrimSpace(item)
		u, err := url.Parse(trimmed)
		if err != nil {
			return nil, fmt.Errorf("'%s' is not a valid origin: %w", item, err)
		}
		origins = append(origins, fmt.Sprintf("%s://%s", u.Scheme, u.Host))
	}
	return origins, nil
}

// NewServer creates a new server instance
func NewServer(ctx context.Context, config ServerConfig) (*Server, error) {
	router := chi.NewMux()

	logger := logctx.From(ctx)

	allowedHosts, err := parseAllowedHosts(config.AllowedHosts, logger)
	if err != nil {
		return nil, xerrors.Errorf("failed to parse allowed hosts: %w", err)
	}
	allowedOrigins, err := parseAllowedOrigins(config.AllowedOrigins, logger)
	if err != nil {
		return nil, xerrors.Errorf("failed to parse allowed origins: %w", err)
	}

	logger.Info(fmt.Sprintf("Allowed hosts: %s", strings.Join(allowedHosts, ", ")))
	logger.Info(fmt.Sprintf("Allowed origins: %s", strings.Join(allowedOrigins, ", ")))

	// Enforce allowed hosts in a custom middleware that ignores the port during matching.
	badHostHandler := http.HandlerFunc(func(w http.ResponseWriter, r *http.Request) {
		http.Error(w, "Invalid host header. Allowed hosts: "+strings.Join(allowedHosts, ", "), http.StatusBadRequest)
	})
	router.Use(hostAuthorizationMiddleware(allowedHosts, badHostHandler))

	corsMiddleware := cors.New(cors.Options{
		AllowedOrigins:   allowedOrigins,
		AllowedMethods:   []string{"GET", "POST", "PUT", "DELETE", "OPTIONS"},
		AllowedHeaders:   []string{"Accept", "Authorization", "Content-Type", "X-CSRF-Token"},
		ExposedHeaders:   []string{"Link"},
		AllowCredentials: true,
		MaxAge:           300, // Maximum value not ignored by any of major browsers
	})
	router.Use(corsMiddleware.Handler)

	humaConfig := huma.DefaultConfig("AgentAPI", version.Version)
	humaConfig.Info.Description = "HTTP API for Claude Code, Goose, and Aider.\n\nhttps://github.com/coder/agentapi"
	api := humachi.New(router, humaConfig)
	formatMessage := func(message string, userInput string) string {
		return mf.FormatAgentMessage(config.AgentType, message, userInput)
	}
	conversation := st.NewConversation(ctx, st.ConversationConfig{
		AgentType: config.AgentType,
		AgentIO:   config.Process,
		GetTime: func() time.Time {
			return time.Now()
		},
		SnapshotInterval:      snapshotInterval,
		ScreenStabilityLength: 2 * time.Second,
		FormatMessage:         formatMessage,
	}, config.InitialPrompt)
	emitter := NewEventEmitter(1024)

	// Create temporary directory for uploads
	tempDir, err := os.MkdirTemp("", "agentapi-uploads-")
	if err != nil {
		return nil, xerrors.Errorf("failed to create temporary directory: %w", err)
	}
	logger.Info("Created temporary directory for uploads", "tempDir", tempDir)

	s := &Server{
		router:       router,
		api:          api,
		port:         config.Port,
		conversation: conversation,
		logger:       logger,
		agentio:      config.Process,
		agentType:    config.AgentType,
		emitter:      emitter,
		chatBasePath: strings.TrimSuffix(config.ChatBasePath, "/"),
		tempDir:      tempDir,
	}

	// Register API routes
	s.registerRoutes()

	return s, nil
}

// Handler returns the underlying chi.Router for testing purposes.
func (s *Server) Handler() http.Handler {
	return s.router
}

// hostAuthorizationMiddleware enforces that the request Host header matches one of the allowed
// hosts, ignoring any port in the comparison. If allowedHosts is empty, all hosts are allowed.
// Always uses url.Parse("http://" + r.Host) to robustly extract the hostname (handles IPv6).
func hostAuthorizationMiddleware(allowedHosts []string, badHostHandler http.Handler) func(next http.Handler) http.Handler {
	// Copy for safety; also build a map for O(1) lookups with case-insensitive keys.
	allowed := make(map[string]struct{}, len(allowedHosts))
	for _, h := range allowedHosts {
		allowed[strings.ToLower(h)] = struct{}{}
	}
	wildcard := slices.Contains(allowedHosts, "*")
	return func(next http.Handler) http.Handler {
		return http.HandlerFunc(func(w http.ResponseWriter, r *http.Request) {
			if wildcard { // wildcard semantics: allow all
				next.ServeHTTP(w, r)
				return
			}
			// Extract hostname from the Host header using url.Parse; ignore any port.
			hostHeader := r.Host
			if hostHeader == "" {
				badHostHandler.ServeHTTP(w, r)
				return
			}
			if u, err := url.Parse("http://" + hostHeader); err == nil {
				hostname := u.Hostname()
				if _, ok := allowed[strings.ToLower(hostname)]; ok {
					next.ServeHTTP(w, r)
					return
				}
			}
			badHostHandler.ServeHTTP(w, r)
		})
	}
}

// sseMiddleware creates middleware that prevents proxy buffering for SSE endpoints
func sseMiddleware(ctx huma.Context, next func(huma.Context)) {
	// Disable proxy buffering for SSE endpoints
	ctx.SetHeader("Cache-Control", "no-cache, no-store, must-revalidate")
	ctx.SetHeader("Pragma", "no-cache")
	ctx.SetHeader("Expires", "0")
	ctx.SetHeader("X-Accel-Buffering", "no") // nginx
	ctx.SetHeader("X-Proxy-Buffering", "no") // generic proxy
	ctx.SetHeader("Connection", "keep-alive")

	next(ctx)
}

func (s *Server) StartSnapshotLoop(ctx context.Context) {
	s.conversation.StartSnapshotLoop(ctx)
	go func() {
		ticker := time.NewTicker(snapshotInterval)
		defer ticker.Stop()

		for {
<<<<<<< HEAD
			select {
			case <-ctx.Done():
				s.logger.Info("Snapshot loop exiting")
				return
			case <-ticker.C:
				s.emitter.UpdateStatusAndEmitChanges(s.conversation.Status())
				s.emitter.UpdateMessagesAndEmitChanges(s.conversation.Messages())
				s.emitter.UpdateScreenAndEmitChanges(s.conversation.Screen())
			}
=======
			currentStatus := s.conversation.Status()

			// Send initial prompt when agent becomes stable for the first time
			if !s.conversation.InitialPromptSent && convertStatus(currentStatus) == AgentStatusStable {

				if err := s.conversation.SendMessage(FormatMessage(s.agentType, s.conversation.InitialPrompt)...); err != nil {
					s.logger.Error("Failed to send initial prompt", "error", err)
				} else {
					s.conversation.InitialPromptSent = true
					currentStatus = st.ConversationStatusChanging
					s.logger.Info("Initial prompt sent successfully")
				}
			}
			s.emitter.UpdateStatusAndEmitChanges(currentStatus, s.agentType)
			s.emitter.UpdateMessagesAndEmitChanges(s.conversation.Messages())
			s.emitter.UpdateScreenAndEmitChanges(s.conversation.Screen())
			time.Sleep(snapshotInterval)
>>>>>>> 7a9abbb2
		}
	}()
}

// registerRoutes sets up all API endpoints
func (s *Server) registerRoutes() {
	// GET /status endpoint
	huma.Get(s.api, "/status", s.getStatus, func(o *huma.Operation) {
		o.Description = "Returns the current status of the agent."
	})

	// GET /messages endpoint
	huma.Get(s.api, "/messages", s.getMessages, func(o *huma.Operation) {
		o.Description = "Returns a list of messages representing the conversation history with the agent."
	})

	// POST /message endpoint
	huma.Post(s.api, "/message", s.createMessage, func(o *huma.Operation) {
		o.Description = "Send a message to the agent. For messages of type 'user', the agent's status must be 'stable' for the operation to complete successfully. Otherwise, this endpoint will return an error."
	})

	huma.Post(s.api, "/upload", s.uploadFiles, func(o *huma.Operation) {
		o.Description = "Upload files to the specified upload path."
	})

	// GET /events endpoint
	sse.Register(s.api, huma.Operation{
		OperationID: "subscribeEvents",
		Method:      http.MethodGet,
		Path:        "/events",
		Summary:     "Subscribe to events",
		Description: "The events are sent as Server-Sent Events (SSE). Initially, the endpoint returns a list of events needed to reconstruct the current state of the conversation and the agent's status. After that, it only returns events that have occurred since the last event was sent.\n\nNote: When an agent is running, the last message in the conversation history is updated frequently, and the endpoint sends a new message update event each time.",
		Middlewares: []func(huma.Context, func(huma.Context)){sseMiddleware},
	}, map[string]any{
		// Mapping of event type name to Go struct for that event.
		"message_update": MessageUpdateBody{},
		"status_change":  StatusChangeBody{},
	}, s.subscribeEvents)

	sse.Register(s.api, huma.Operation{
		OperationID: "subscribeScreen",
		Method:      http.MethodGet,
		Path:        "/internal/screen",
		Summary:     "Subscribe to screen",
		Hidden:      true,
		Middlewares: []func(huma.Context, func(huma.Context)){sseMiddleware},
	}, map[string]any{
		"screen": ScreenUpdateBody{},
	}, s.subscribeScreen)

	s.router.Handle("/", http.HandlerFunc(s.redirectToChat))

	// Serve static files for the chat interface under /chat
	s.registerStaticFileRoutes()
}

// getStatus handles GET /status
func (s *Server) getStatus(ctx context.Context, input *struct{}) (*StatusResponse, error) {
	s.mu.RLock()
	defer s.mu.RUnlock()

	status := s.conversation.Status()
	agentStatus := convertStatus(status)

	resp := &StatusResponse{}
	resp.Body.Status = agentStatus
	resp.Body.AgentType = s.agentType

	return resp, nil
}

// getMessages handles GET /messages
func (s *Server) getMessages(ctx context.Context, input *struct{}) (*MessagesResponse, error) {
	s.mu.RLock()
	defer s.mu.RUnlock()

	resp := &MessagesResponse{}
	resp.Body.Messages = make([]Message, len(s.conversation.Messages()))
	for i, msg := range s.conversation.Messages() {
		resp.Body.Messages[i] = Message{
			Id:      msg.Id,
			Role:    msg.Role,
			Content: msg.Message,
			Time:    msg.Time,
		}
	}

	return resp, nil
}

// createMessage handles POST /message
func (s *Server) createMessage(ctx context.Context, input *MessageRequest) (*MessageResponse, error) {
	// Validate message size based on type
	maxSize := MaxMessageSize
	if input.Body.Type == MessageTypeRaw {
		maxSize = MaxRawMessageSize
	}

	if len(input.Body.Content) > maxSize {
		return nil, huma.Error400BadRequest(
			fmt.Sprintf("message too large (max %d bytes)", maxSize),
		)
	}

	s.mu.Lock()
	defer s.mu.Unlock()

	switch input.Body.Type {
	case MessageTypeUser:
		if err := s.conversation.SendMessage(FormatMessage(s.agentType, input.Body.Content)...); err != nil {
			return nil, xerrors.Errorf("failed to send message: %w", err)
		}
	case MessageTypeRaw:
		if _, err := s.agentio.Write([]byte(input.Body.Content)); err != nil {
			return nil, xerrors.Errorf("failed to send message: %w", err)
		}
	}

	resp := &MessageResponse{}
	resp.Body.Ok = true

	return resp, nil
}

// uploadFiles handles POST /upload
func (s *Server) uploadFiles(ctx context.Context, input *struct {
	RawBody huma.MultipartFormFiles[UploadRequest]
}) (*UploadResponse, error) {
	formData := input.RawBody.Data()

	file := formData.File.File

	// Limit file size to 10MB
	const maxFileSize = 10 << 20 // 10MB
	buf, err := io.ReadAll(io.LimitReader(file, maxFileSize+1))
	if err != nil {
		return nil, xerrors.Errorf("failed to upload file: %w", err)
	}
	if len(buf) > maxFileSize {
		return nil, huma.Error400BadRequest("file size exceeds 10MB limit")
	}

	// Calculate checksum of the uploaded file to create unique subdirectory
	hash := sha256.Sum256(buf)
	checksum := hex.EncodeToString(hash[:8]) // Use first 8 bytes (16 hex chars)

	// Create checksum-based subdirectory in tempDir
	uploadDir := filepath.Join(s.tempDir, checksum)
	err = os.MkdirAll(uploadDir, 0755)
	if err != nil {
		return nil, xerrors.Errorf("failed to create upload directory: %w", err)
	}

	// Save individual file with original filename (extract just the base filename for security)
	filename := filepath.Base(formData.File.Filename)

	outPath := filepath.Join(uploadDir, filename)
	err = os.WriteFile(outPath, buf, 0644)
	if err != nil {
		return nil, xerrors.Errorf("failed to write file: %w", err)
	}

	resp := &UploadResponse{}
	resp.Body.Ok = true
	resp.Body.FilePath = outPath
	return resp, nil
}

// subscribeEvents is an SSE endpoint that sends events to the client
func (s *Server) subscribeEvents(ctx context.Context, input *struct{}, send sse.Sender) {
	subscriberId, ch, stateEvents, err := s.emitter.Subscribe()
	if err != nil {
		s.logger.Error("Failed to subscribe", "error", err)
		// Send error to client and close connection
		_ = send.Data(map[string]string{"error": err.Error()})
		return
	}
	defer s.emitter.Unsubscribe(subscriberId)
	s.logger.Info("New subscriber", "subscriberId", subscriberId)
	for _, event := range stateEvents {
		if event.Type == EventTypeScreenUpdate {
			continue
		}
		if err := send.Data(event.Payload); err != nil {
			s.logger.Error("Failed to send event", "subscriberId", subscriberId, "error", err)
			return
		}
	}

	for {
		select {
		case event, ok := <-ch:
			if !ok {
				s.logger.Info("Channel closed", "subscriberId", subscriberId)
				return
			}
			if event.Type == EventTypeScreenUpdate {
				continue
			}
			if err := send.Data(event.Payload); err != nil {
				s.logger.Error("Failed to send event", "subscriberId", subscriberId, "error", err)
				return
			}
		case <-ctx.Done():
			s.logger.Info("Context done", "subscriberId", subscriberId)
			return
		}
	}
}

func (s *Server) subscribeScreen(ctx context.Context, input *struct{}, send sse.Sender) {
	subscriberId, ch, stateEvents, err := s.emitter.Subscribe()
	if err != nil {
		s.logger.Error("Failed to subscribe to screen", "error", err)
		// Send error to client and close connection
		_ = send.Data(map[string]string{"error": err.Error()})
		return
	}
	defer s.emitter.Unsubscribe(subscriberId)
	s.logger.Info("New screen subscriber", "subscriberId", subscriberId)
	for _, event := range stateEvents {
		if event.Type != EventTypeScreenUpdate {
			continue
		}
		if err := send.Data(event.Payload); err != nil {
			s.logger.Error("Failed to send screen event", "subscriberId", subscriberId, "error", err)
			return
		}
	}
	for {
		select {
		case event, ok := <-ch:
			if !ok {
				s.logger.Info("Screen channel closed", "subscriberId", subscriberId)
				return
			}
			if event.Type != EventTypeScreenUpdate {
				continue
			}
			if err := send.Data(event.Payload); err != nil {
				s.logger.Error("Failed to send screen event", "subscriberId", subscriberId, "error", err)
				return
			}
		case <-ctx.Done():
			s.logger.Info("Screen context done", "subscriberId", subscriberId)
			return
		}
	}
}

// Start starts the HTTP server
func (s *Server) Start() error {
	addr := fmt.Sprintf(":%d", s.port)
	s.srv = &http.Server{
		Addr:              addr,
		Handler:           s.router,
		ReadTimeout:       15 * time.Second, // Prevent slow header attacks
		WriteTimeout:      0,                 // Disabled for SSE long-polling
		IdleTimeout:       60 * time.Second,  // Close idle connections
		ReadHeaderTimeout: 5 * time.Second,   // Specifically for headers
	}

	return s.srv.ListenAndServe()
}

// Stop gracefully stops the HTTP server
func (s *Server) Stop(ctx context.Context) error {
	// Clean up temporary directory
	s.cleanupTempDir()

	if s.srv != nil {
		return s.srv.Shutdown(ctx)
	}
	return nil
}

// cleanupTempDir removes the temporary directory and all its contents
func (s *Server) cleanupTempDir() {
	if err := os.RemoveAll(s.tempDir); err != nil {
		s.logger.Error("Failed to clean up temporary directory", "tempDir", s.tempDir, "error", err)
	} else {
		s.logger.Info("Cleaned up temporary directory", "tempDir", s.tempDir)
	}
}

// registerStaticFileRoutes sets up routes for serving static files
func (s *Server) registerStaticFileRoutes() {
	chatHandler := FileServerWithIndexFallback(s.chatBasePath)

	// Mount the file server at /chat
	s.router.Handle("/chat", http.StripPrefix("/chat", chatHandler))
	s.router.Handle("/chat/*", http.StripPrefix("/chat", chatHandler))
}

func (s *Server) redirectToChat(w http.ResponseWriter, r *http.Request) {
	rdir, err := url.JoinPath(s.chatBasePath, "embed")
	if err != nil {
		s.logger.Error("Failed to construct redirect URL", "error", err)
		http.Error(w, "Failed to redirect", http.StatusInternalServerError)
		return
	}
	http.Redirect(w, r, rdir, http.StatusTemporaryRedirect)
}<|MERGE_RESOLUTION|>--- conflicted
+++ resolved
@@ -337,7 +337,6 @@
 		defer ticker.Stop()
 
 		for {
-<<<<<<< HEAD
 			select {
 			case <-ctx.Done():
 				s.logger.Info("Snapshot loop exiting")
@@ -347,7 +346,6 @@
 				s.emitter.UpdateMessagesAndEmitChanges(s.conversation.Messages())
 				s.emitter.UpdateScreenAndEmitChanges(s.conversation.Screen())
 			}
-=======
 			currentStatus := s.conversation.Status()
 
 			// Send initial prompt when agent becomes stable for the first time
@@ -365,7 +363,6 @@
 			s.emitter.UpdateMessagesAndEmitChanges(s.conversation.Messages())
 			s.emitter.UpdateScreenAndEmitChanges(s.conversation.Screen())
 			time.Sleep(snapshotInterval)
->>>>>>> 7a9abbb2
 		}
 	}()
 }
