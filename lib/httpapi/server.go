package httpapi

import (
	"context"
	"encoding/json"
	"fmt"
	"log/slog"
	"net/http"
	"net/url"
	"slices"
	"strings"
	"time"
	"unicode"

	"github.com/coder/agentapi/internal/version"
	"github.com/coder/agentapi/lib/cli"
	"github.com/coder/agentapi/lib/cli/msgfmt"
	"github.com/coder/agentapi/lib/cli/termexec"
	"github.com/coder/agentapi/lib/logctx"
	"github.com/coder/agentapi/lib/sdk"
	"github.com/coder/agentapi/lib/types"
	"github.com/danielgtaylor/huma/v2"
	"github.com/danielgtaylor/huma/v2/adapters/humachi"
	"github.com/danielgtaylor/huma/v2/sse"
	"github.com/go-chi/chi/v5"
	"github.com/go-chi/cors"
	"golang.org/x/xerrors"
)

// Server represents the HTTP server
type Server struct {
	router       chi.Router
	api          huma.API
	port         int
	srv          *http.Server
	logger       *slog.Logger
	agentType    msgfmt.AgentType
	chatBasePath string
	AgentHandler AgentHandler
}

func (s *Server) GetOpenAPI() string {
	jsonBytes, err := s.api.OpenAPI().MarshalJSON()
	if err != nil {
		return ""
	}
	// unmarshal the json and pretty print it
	var jsonObj any
	if err := json.Unmarshal(jsonBytes, &jsonObj); err != nil {
		return ""
	}
	prettyJSON, err := json.MarshalIndent(jsonObj, "", "  ")
	if err != nil {
		return ""
	}
	return string(prettyJSON)
}

// That's about 40 frames per second. It's slightly less
// because the action of taking a snapshot takes time too.
const snapshotInterval = 25 * time.Millisecond

type ServerConfig struct {
	AgentType       msgfmt.AgentType
	InteractionType types.InteractionType
	Process         *termexec.Process
	Port            int
	ChatBasePath    string
	AllowedHosts    []string
	AllowedOrigins  []string
}

// Validate allowed hosts don't contain whitespace, commas, schemes, or ports.
// Viper/Cobra use different separators (space for env vars, comma for flags),
// so these characters likely indicate user error.
func parseAllowedHosts(input []string) ([]string, error) {
	if len(input) == 0 {
		return nil, fmt.Errorf("the list must not be empty")
	}
	if slices.Contains(input, "*") {
		return []string{"*"}, nil
	}
	// First pass: whitespace & comma checks (surface these errors first)
	// Viper/Cobra use different separators (space for env vars, comma for flags),
	// so these characters likely indicate user error.
	for _, item := range input {
		for _, r := range item {
			if unicode.IsSpace(r) {
				return nil, fmt.Errorf("'%s' contains whitespace characters, which are not allowed", item)
			}
		}
		if strings.Contains(item, ",") {
			return nil, fmt.Errorf("'%s' contains comma characters, which are not allowed", item)
		}
	}
	// Second pass: scheme check
	for _, item := range input {
		if strings.Contains(item, "http://") || strings.Contains(item, "https://") {
			return nil, fmt.Errorf("'%s' must not include http:// or https://", item)
		}
	}
	hosts := make([]*url.URL, 0, len(input))
	// Third pass: url parse
	for _, item := range input {
		trimmed := strings.TrimSpace(item)
		u, err := url.Parse("http://" + trimmed)
		if err != nil {
			return nil, fmt.Errorf("'%s' is not a valid host: %w", item, err)
		}
		hosts = append(hosts, u)
	}
	// Fourth pass: port check
	for _, u := range hosts {
		if u.Port() != "" {
			return nil, fmt.Errorf("'%s' must not include a port", u.Host)
		}
	}
	hostStrings := make([]string, 0, len(hosts))
	for _, u := range hosts {
		hostStrings = append(hostStrings, u.Hostname())
	}
	return hostStrings, nil
}

// Validate allowed origins
func parseAllowedOrigins(input []string) ([]string, error) {
	if len(input) == 0 {
		return nil, fmt.Errorf("the list must not be empty")
	}
	if slices.Contains(input, "*") {
		return []string{"*"}, nil
	}
	// Viper/Cobra use different separators (space for env vars, comma for flags),
	// so these characters likely indicate user error.
	for _, item := range input {
		for _, r := range item {
			if unicode.IsSpace(r) {
				return nil, fmt.Errorf("'%s' contains whitespace characters, which are not allowed", item)
			}
		}
		if strings.Contains(item, ",") {
			return nil, fmt.Errorf("'%s' contains comma characters, which are not allowed", item)
		}
	}
	origins := make([]string, 0, len(input))
	for _, item := range input {
		trimmed := strings.TrimSpace(item)
		u, err := url.Parse(trimmed)
		if err != nil {
			return nil, fmt.Errorf("'%s' is not a valid origin: %w", item, err)
		}
		origins = append(origins, fmt.Sprintf("%s://%s", u.Scheme, u.Host))
	}
	return origins, nil
}

// NewServer creates a new server instance
func NewServer(ctx context.Context, config ServerConfig) (*Server, error) {
	router := chi.NewMux()

	logger := logctx.From(ctx)

	allowedHosts, err := parseAllowedHosts(config.AllowedHosts)
	if err != nil {
		return nil, xerrors.Errorf("failed to parse allowed hosts: %w", err)
	}
	allowedOrigins, err := parseAllowedOrigins(config.AllowedOrigins)
	if err != nil {
		return nil, xerrors.Errorf("failed to parse allowed origins: %w", err)
	}

	logger.Info(fmt.Sprintf("Allowed hosts: %s", strings.Join(allowedHosts, ", ")))
	logger.Info(fmt.Sprintf("Allowed origins: %s", strings.Join(allowedOrigins, ", ")))

	// Enforce allowed hosts in a custom middleware that ignores the port during matching.
	badHostHandler := http.HandlerFunc(func(w http.ResponseWriter, r *http.Request) {
		http.Error(w, "Invalid host header. Allowed hosts: "+strings.Join(allowedHosts, ", "), http.StatusBadRequest)
	})
	router.Use(hostAuthorizationMiddleware(allowedHosts, badHostHandler))

	corsMiddleware := cors.New(cors.Options{
		AllowedOrigins:   allowedOrigins,
		AllowedMethods:   []string{"GET", "POST", "PUT", "DELETE", "OPTIONS"},
		AllowedHeaders:   []string{"Accept", "Authorization", "Content-Type", "X-CSRF-Token"},
		ExposedHeaders:   []string{"Link"},
		AllowCredentials: true,
		MaxAge:           300, // Maximum value not ignored by any of major browsers
	})
	router.Use(corsMiddleware.Handler)

	humaConfig := huma.DefaultConfig("AgentAPI", version.Version)
	humaConfig.Info.Description = "HTTP API for Claude Code, Goose, and Aider.\n\nhttps://github.com/coder/agentapi"
	api := humachi.New(router, humaConfig)
	s := &Server{
		router:       router,
		api:          api,
		port:         config.Port,
		logger:       logger,
		agentType:    config.AgentType,
		chatBasePath: strings.TrimSuffix(config.ChatBasePath, "/"),
	}

	// Get the appropriate Interaction Handler
	if config.InteractionType == types.CLIInteractionType {
		s.AgentHandler = cli.NewCLIHandler(ctx, config.Process, config.AgentType)
	} else if config.InteractionType == types.SDKInteractionType {
		s.AgentHandler = sdk.NewSDKHandler(ctx)
	} else {
		return nil, xerrors.Errorf("")
	}

	// Register API routes
	s.registerRoutes()

	return s, nil
}

// Handler returns the underlying chi.Router for testing purposes.
func (s *Server) Handler() http.Handler {
	return s.router
}

// hostAuthorizationMiddleware enforces that the request Host header matches one of the allowed
// hosts, ignoring any port in the comparison. If allowedHosts is empty, all hosts are allowed.
// Always uses url.Parse("http://" + r.Host) to robustly extract the hostname (handles IPv6).
func hostAuthorizationMiddleware(allowedHosts []string, badHostHandler http.Handler) func(next http.Handler) http.Handler {
	// Copy for safety; also build a map for O(1) lookups with case-insensitive keys.
	allowed := make(map[string]struct{}, len(allowedHosts))
	for _, h := range allowedHosts {
		allowed[strings.ToLower(h)] = struct{}{}
	}
	wildcard := slices.Contains(allowedHosts, "*")
	return func(next http.Handler) http.Handler {
		return http.HandlerFunc(func(w http.ResponseWriter, r *http.Request) {
			if wildcard { // wildcard semantics: allow all
				next.ServeHTTP(w, r)
				return
			}
			// Extract hostname from the Host header using url.Parse; ignore any port.
			hostHeader := r.Host
			if hostHeader == "" {
				badHostHandler.ServeHTTP(w, r)
				return
			}
			if u, err := url.Parse("http://" + hostHeader); err == nil {
				hostname := u.Hostname()
				if _, ok := allowed[strings.ToLower(hostname)]; ok {
					next.ServeHTTP(w, r)
					return
				}
			}
			badHostHandler.ServeHTTP(w, r)
		})
	}
}

<<<<<<< HEAD
=======
// sseMiddleware creates middleware that prevents proxy buffering for SSE endpoints
func sseMiddleware(ctx huma.Context, next func(huma.Context)) {
	// Disable proxy buffering for SSE endpoints
	ctx.SetHeader("Cache-Control", "no-cache, no-store, must-revalidate")
	ctx.SetHeader("Pragma", "no-cache")
	ctx.SetHeader("Expires", "0")
	ctx.SetHeader("X-Accel-Buffering", "no") // nginx
	ctx.SetHeader("X-Proxy-Buffering", "no") // generic proxy
	ctx.SetHeader("Connection", "keep-alive")

	next(ctx)
}

func (s *Server) StartSnapshotLoop(ctx context.Context) {
	s.conversation.StartSnapshotLoop(ctx)
	go func() {
		for {
			s.emitter.UpdateStatusAndEmitChanges(s.conversation.Status())
			s.emitter.UpdateMessagesAndEmitChanges(s.conversation.Messages())
			s.emitter.UpdateScreenAndEmitChanges(s.conversation.Screen())
			time.Sleep(snapshotInterval)
		}
	}()
}

>>>>>>> d0b5ad0f
// registerRoutes sets up all API endpoints
func (s *Server) registerRoutes() {
	// GET /status endpoint
	huma.Get(s.api, "/status", s.AgentHandler.GetStatus, func(o *huma.Operation) {
		o.Description = "Returns the current status of the agent."
	})

	// GET /messages endpoint
	huma.Get(s.api, "/messages", s.AgentHandler.GetMessages, func(o *huma.Operation) {
		o.Description = "Returns a list of messages representing the conversation history with the agent."
	})

	// POST /message endpoint
	huma.Post(s.api, "/message", s.AgentHandler.CreateMessage, func(o *huma.Operation) {
		o.Description = "Send a message to the agent. For messages of type 'user', the agent's status must be 'stable' for the operation to complete successfully. Otherwise, this endpoint will return an error."
	})

	// GET /events endpoint
	sse.Register(s.api, huma.Operation{
		OperationID: "subscribeEvents",
		Method:      http.MethodGet,
		Path:        "/events",
		Summary:     "Subscribe to events",
		Description: "The events are sent as Server-Sent Events (SSE). Initially, the endpoint returns a list of events needed to reconstruct the current state of the conversation and the agent's status. After that, it only returns events that have occurred since the last event was sent.\n\nNote: When an agent is running, the last message in the conversation history is updated frequently, and the endpoint sends a new message update event each time.",
		Middlewares: []func(huma.Context, func(huma.Context)){sseMiddleware},
	}, map[string]any{
		// Mapping of event type name to Go struct for that event.
		"message_update": types.MessageUpdateBody{},
		"status_change":  types.StatusChangeBody{},
	}, s.AgentHandler.SubscribeEvents)

	sse.Register(s.api, huma.Operation{
		OperationID: "subscribeScreen",
		Method:      http.MethodGet,
		Path:        "/internal/screen",
		Summary:     "Subscribe to screen",
		Hidden:      true,
		Middlewares: []func(huma.Context, func(huma.Context)){sseMiddleware},
	}, map[string]any{
		"screen": types.ScreenUpdateBody{},
	}, s.AgentHandler.SubscribeConversations)

	s.router.Handle("/", http.HandlerFunc(s.redirectToChat))

	// Serve static files for the chat interface under /chat
	s.registerStaticFileRoutes()
}

<<<<<<< HEAD
=======
// getStatus handles GET /status
func (s *Server) getStatus(ctx context.Context, input *struct{}) (*StatusResponse, error) {
	s.mu.RLock()
	defer s.mu.RUnlock()

	status := s.conversation.Status()
	agentStatus := convertStatus(status)

	resp := &StatusResponse{}
	resp.Body.Status = agentStatus

	return resp, nil
}

// getMessages handles GET /messages
func (s *Server) getMessages(ctx context.Context, input *struct{}) (*MessagesResponse, error) {
	s.mu.RLock()
	defer s.mu.RUnlock()

	resp := &MessagesResponse{}
	resp.Body.Messages = make([]Message, len(s.conversation.Messages()))
	for i, msg := range s.conversation.Messages() {
		resp.Body.Messages[i] = Message{
			Id:      msg.Id,
			Role:    msg.Role,
			Content: msg.Message,
			Time:    msg.Time,
		}
	}

	return resp, nil
}

// createMessage handles POST /message
func (s *Server) createMessage(ctx context.Context, input *MessageRequest) (*MessageResponse, error) {
	s.mu.Lock()
	defer s.mu.Unlock()

	switch input.Body.Type {
	case MessageTypeUser:
		if err := s.conversation.SendMessage(FormatMessage(s.agentType, input.Body.Content)...); err != nil {
			return nil, xerrors.Errorf("failed to send message: %w", err)
		}
	case MessageTypeRaw:
		if _, err := s.agentio.Write([]byte(input.Body.Content)); err != nil {
			return nil, xerrors.Errorf("failed to send message: %w", err)
		}
	}

	resp := &MessageResponse{}
	resp.Body.Ok = true

	return resp, nil
}

// subscribeEvents is an SSE endpoint that sends events to the client
func (s *Server) subscribeEvents(ctx context.Context, input *struct{}, send sse.Sender) {
	subscriberId, ch, stateEvents := s.emitter.Subscribe()
	defer s.emitter.Unsubscribe(subscriberId)
	s.logger.Info("New subscriber", "subscriberId", subscriberId)
	for _, event := range stateEvents {
		if event.Type == EventTypeScreenUpdate {
			continue
		}
		if err := send.Data(event.Payload); err != nil {
			s.logger.Error("Failed to send event", "subscriberId", subscriberId, "error", err)
			return
		}
	}

	for {
		select {
		case event, ok := <-ch:
			if !ok {
				s.logger.Info("Channel closed", "subscriberId", subscriberId)
				return
			}
			if event.Type == EventTypeScreenUpdate {
				continue
			}
			if err := send.Data(event.Payload); err != nil {
				s.logger.Error("Failed to send event", "subscriberId", subscriberId, "error", err)
				return
			}
		case <-ctx.Done():
			s.logger.Info("Context done", "subscriberId", subscriberId)
			return
		}
	}
}

func (s *Server) subscribeScreen(ctx context.Context, input *struct{}, send sse.Sender) {
	subscriberId, ch, stateEvents := s.emitter.Subscribe()
	defer s.emitter.Unsubscribe(subscriberId)
	s.logger.Info("New screen subscriber", "subscriberId", subscriberId)
	for _, event := range stateEvents {
		if event.Type != EventTypeScreenUpdate {
			continue
		}
		if err := send.Data(event.Payload); err != nil {
			s.logger.Error("Failed to send screen event", "subscriberId", subscriberId, "error", err)
			return
		}
	}
	for {
		select {
		case event, ok := <-ch:
			if !ok {
				s.logger.Info("Screen channel closed", "subscriberId", subscriberId)
				return
			}
			if event.Type != EventTypeScreenUpdate {
				continue
			}
			if err := send.Data(event.Payload); err != nil {
				s.logger.Error("Failed to send screen event", "subscriberId", subscriberId, "error", err)
				return
			}
		case <-ctx.Done():
			s.logger.Info("Screen context done", "subscriberId", subscriberId)
			return
		}
	}
}

>>>>>>> d0b5ad0f
// Start starts the HTTP server
func (s *Server) Start() error {
	addr := fmt.Sprintf(":%d", s.port)
	s.srv = &http.Server{
		Addr:    addr,
		Handler: s.router,
	}

	return s.srv.ListenAndServe()
}

// Stop gracefully stops the HTTP server
func (s *Server) Stop(ctx context.Context) error {
	if s.srv != nil {
		return s.srv.Shutdown(ctx)
	}
	return nil
}

// registerStaticFileRoutes sets up routes for serving static files
func (s *Server) registerStaticFileRoutes() {
	chatHandler := FileServerWithIndexFallback(s.chatBasePath)

	// Mount the file server at /chat
	s.router.Handle("/chat", http.StripPrefix("/chat", chatHandler))
	s.router.Handle("/chat/*", http.StripPrefix("/chat", chatHandler))
}

func (s *Server) redirectToChat(w http.ResponseWriter, r *http.Request) {
	rdir, err := url.JoinPath(s.chatBasePath, "embed")
	if err != nil {
		s.logger.Error("Failed to construct redirect URL", "error", err)
		http.Error(w, "Failed to redirect", http.StatusInternalServerError)
		return
	}
	http.Redirect(w, r, rdir, http.StatusTemporaryRedirect)
}<|MERGE_RESOLUTION|>--- conflicted
+++ resolved
@@ -254,8 +254,6 @@
 	}
 }
 
-<<<<<<< HEAD
-=======
 // sseMiddleware creates middleware that prevents proxy buffering for SSE endpoints
 func sseMiddleware(ctx huma.Context, next func(huma.Context)) {
 	// Disable proxy buffering for SSE endpoints
@@ -269,19 +267,6 @@
 	next(ctx)
 }
 
-func (s *Server) StartSnapshotLoop(ctx context.Context) {
-	s.conversation.StartSnapshotLoop(ctx)
-	go func() {
-		for {
-			s.emitter.UpdateStatusAndEmitChanges(s.conversation.Status())
-			s.emitter.UpdateMessagesAndEmitChanges(s.conversation.Messages())
-			s.emitter.UpdateScreenAndEmitChanges(s.conversation.Screen())
-			time.Sleep(snapshotInterval)
-		}
-	}()
-}
-
->>>>>>> d0b5ad0f
 // registerRoutes sets up all API endpoints
 func (s *Server) registerRoutes() {
 	// GET /status endpoint
@@ -330,134 +315,6 @@
 	s.registerStaticFileRoutes()
 }
 
-<<<<<<< HEAD
-=======
-// getStatus handles GET /status
-func (s *Server) getStatus(ctx context.Context, input *struct{}) (*StatusResponse, error) {
-	s.mu.RLock()
-	defer s.mu.RUnlock()
-
-	status := s.conversation.Status()
-	agentStatus := convertStatus(status)
-
-	resp := &StatusResponse{}
-	resp.Body.Status = agentStatus
-
-	return resp, nil
-}
-
-// getMessages handles GET /messages
-func (s *Server) getMessages(ctx context.Context, input *struct{}) (*MessagesResponse, error) {
-	s.mu.RLock()
-	defer s.mu.RUnlock()
-
-	resp := &MessagesResponse{}
-	resp.Body.Messages = make([]Message, len(s.conversation.Messages()))
-	for i, msg := range s.conversation.Messages() {
-		resp.Body.Messages[i] = Message{
-			Id:      msg.Id,
-			Role:    msg.Role,
-			Content: msg.Message,
-			Time:    msg.Time,
-		}
-	}
-
-	return resp, nil
-}
-
-// createMessage handles POST /message
-func (s *Server) createMessage(ctx context.Context, input *MessageRequest) (*MessageResponse, error) {
-	s.mu.Lock()
-	defer s.mu.Unlock()
-
-	switch input.Body.Type {
-	case MessageTypeUser:
-		if err := s.conversation.SendMessage(FormatMessage(s.agentType, input.Body.Content)...); err != nil {
-			return nil, xerrors.Errorf("failed to send message: %w", err)
-		}
-	case MessageTypeRaw:
-		if _, err := s.agentio.Write([]byte(input.Body.Content)); err != nil {
-			return nil, xerrors.Errorf("failed to send message: %w", err)
-		}
-	}
-
-	resp := &MessageResponse{}
-	resp.Body.Ok = true
-
-	return resp, nil
-}
-
-// subscribeEvents is an SSE endpoint that sends events to the client
-func (s *Server) subscribeEvents(ctx context.Context, input *struct{}, send sse.Sender) {
-	subscriberId, ch, stateEvents := s.emitter.Subscribe()
-	defer s.emitter.Unsubscribe(subscriberId)
-	s.logger.Info("New subscriber", "subscriberId", subscriberId)
-	for _, event := range stateEvents {
-		if event.Type == EventTypeScreenUpdate {
-			continue
-		}
-		if err := send.Data(event.Payload); err != nil {
-			s.logger.Error("Failed to send event", "subscriberId", subscriberId, "error", err)
-			return
-		}
-	}
-
-	for {
-		select {
-		case event, ok := <-ch:
-			if !ok {
-				s.logger.Info("Channel closed", "subscriberId", subscriberId)
-				return
-			}
-			if event.Type == EventTypeScreenUpdate {
-				continue
-			}
-			if err := send.Data(event.Payload); err != nil {
-				s.logger.Error("Failed to send event", "subscriberId", subscriberId, "error", err)
-				return
-			}
-		case <-ctx.Done():
-			s.logger.Info("Context done", "subscriberId", subscriberId)
-			return
-		}
-	}
-}
-
-func (s *Server) subscribeScreen(ctx context.Context, input *struct{}, send sse.Sender) {
-	subscriberId, ch, stateEvents := s.emitter.Subscribe()
-	defer s.emitter.Unsubscribe(subscriberId)
-	s.logger.Info("New screen subscriber", "subscriberId", subscriberId)
-	for _, event := range stateEvents {
-		if event.Type != EventTypeScreenUpdate {
-			continue
-		}
-		if err := send.Data(event.Payload); err != nil {
-			s.logger.Error("Failed to send screen event", "subscriberId", subscriberId, "error", err)
-			return
-		}
-	}
-	for {
-		select {
-		case event, ok := <-ch:
-			if !ok {
-				s.logger.Info("Screen channel closed", "subscriberId", subscriberId)
-				return
-			}
-			if event.Type != EventTypeScreenUpdate {
-				continue
-			}
-			if err := send.Data(event.Payload); err != nil {
-				s.logger.Error("Failed to send screen event", "subscriberId", subscriberId, "error", err)
-				return
-			}
-		case <-ctx.Done():
-			s.logger.Info("Screen context done", "subscriberId", subscriberId)
-			return
-		}
-	}
-}
-
->>>>>>> d0b5ad0f
 // Start starts the HTTP server
 func (s *Server) Start() error {
 	addr := fmt.Sprintf(":%d", s.port)
