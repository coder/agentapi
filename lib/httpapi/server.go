package httpapi

import (
	"context"
	"encoding/json"
	"fmt"
	"log/slog"
	"net/http"
	"net/url"
	"slices"
	"strings"
	"sync"
	"time"
	"unicode"

	"github.com/coder/agentapi/internal/version"
	"github.com/coder/agentapi/lib/logctx"
	mf "github.com/coder/agentapi/lib/msgfmt"
	st "github.com/coder/agentapi/lib/screentracker"
	"github.com/coder/agentapi/lib/termexec"
	"github.com/danielgtaylor/huma/v2"
	"github.com/danielgtaylor/huma/v2/adapters/humachi"
	"github.com/danielgtaylor/huma/v2/sse"
	"github.com/go-chi/chi/v5"
	"github.com/go-chi/cors"
	"golang.org/x/xerrors"
)

// Server represents the HTTP server
type Server struct {
	router       chi.Router
	api          huma.API
	port         int
	srv          *http.Server
	mu           sync.RWMutex
	logger       *slog.Logger
	conversation *st.Conversation
	agentio      *termexec.Process
	agentType    mf.AgentType
	emitter      *EventEmitter
	chatBasePath string
}

func (s *Server) GetOpenAPI() string {
	jsonBytes, err := s.api.OpenAPI().MarshalJSON()
	if err != nil {
		return ""
	}
	// unmarshal the json and pretty print it
	var jsonObj any
	if err := json.Unmarshal(jsonBytes, &jsonObj); err != nil {
		return ""
	}
	prettyJSON, err := json.MarshalIndent(jsonObj, "", "  ")
	if err != nil {
		return ""
	}
	return string(prettyJSON)
}

// That's about 40 frames per second. It's slightly less
// because the action of taking a snapshot takes time too.
const snapshotInterval = 25 * time.Millisecond

type ServerConfig struct {
	AgentType      mf.AgentType
	Process        *termexec.Process
	Port           int
	ChatBasePath   string
	AllowedHosts   []string
	AllowedOrigins []string
}

// Validate allowed hosts don't contain whitespace, commas, schemes, or ports.
// Viper/Cobra use different separators (space for env vars, comma for flags),
// so these characters likely indicate user error.
func parseAllowedHosts(input []string) ([]string, error) {
	if len(input) == 0 {
		return nil, fmt.Errorf("the list must not be empty")
	}
	if slices.Contains(input, "*") {
		return []string{"*"}, nil
	}
	// First pass: whitespace & comma checks (surface these errors first)
	// Viper/Cobra use different separators (space for env vars, comma for flags),
	// so these characters likely indicate user error.
	for _, item := range input {
		for _, r := range item {
			if unicode.IsSpace(r) {
				return nil, fmt.Errorf("'%s' contains whitespace characters, which are not allowed", item)
			}
		}
		if strings.Contains(item, ",") {
			return nil, fmt.Errorf("'%s' contains comma characters, which are not allowed", item)
		}
	}
	// Second pass: scheme check
	for _, item := range input {
		if strings.Contains(item, "http://") || strings.Contains(item, "https://") {
			return nil, fmt.Errorf("'%s' must not include http:// or https://", item)
		}
	}
	hosts := make([]*url.URL, 0, len(input))
	// Third pass: url parse
	for _, item := range input {
		trimmed := strings.TrimSpace(item)
		u, err := url.Parse("http://" + trimmed)
		if err != nil {
			return nil, fmt.Errorf("'%s' is not a valid host: %w", item, err)
		}
		hosts = append(hosts, u)
	}
	// Fourth pass: port check
	for _, u := range hosts {
		if u.Port() != "" {
			return nil, fmt.Errorf("'%s' must not include a port", u.Host)
		}
	}
	hostStrings := make([]string, 0, len(hosts))
	for _, u := range hosts {
		hostStrings = append(hostStrings, u.Hostname())
	}
	return hostStrings, nil
}

// Validate allowed origins
func parseAllowedOrigins(input []string) ([]string, error) {
	if len(input) == 0 {
		return nil, fmt.Errorf("the list must not be empty")
	}
	if slices.Contains(input, "*") {
		return []string{"*"}, nil
	}
	// Viper/Cobra use different separators (space for env vars, comma for flags),
	// so these characters likely indicate user error.
	for _, item := range input {
		for _, r := range item {
			if unicode.IsSpace(r) {
				return nil, fmt.Errorf("'%s' contains whitespace characters, which are not allowed", item)
			}
		}
		if strings.Contains(item, ",") {
			return nil, fmt.Errorf("'%s' contains comma characters, which are not allowed", item)
		}
	}
	origins := make([]string, 0, len(input))
	for _, item := range input {
		trimmed := strings.TrimSpace(item)
		u, err := url.Parse(trimmed)
		if err != nil {
			return nil, fmt.Errorf("'%s' is not a valid origin: %w", item, err)
		}
		origins = append(origins, fmt.Sprintf("%s://%s", u.Scheme, u.Host))
	}
	return origins, nil
}

// NewServer creates a new server instance
func NewServer(ctx context.Context, config ServerConfig) (*Server, error) {
	router := chi.NewMux()

	logger := logctx.From(ctx)

	allowedHosts, err := parseAllowedHosts(config.AllowedHosts)
	if err != nil {
		return nil, xerrors.Errorf("failed to parse allowed hosts: %w", err)
	}
	allowedOrigins, err := parseAllowedOrigins(config.AllowedOrigins)
	if err != nil {
		return nil, xerrors.Errorf("failed to parse allowed origins: %w", err)
	}

	logger.Info(fmt.Sprintf("Allowed hosts: %s", strings.Join(allowedHosts, ", ")))
	logger.Info(fmt.Sprintf("Allowed origins: %s", strings.Join(allowedOrigins, ", ")))

	// Enforce allowed hosts in a custom middleware that ignores the port during matching.
	badHostHandler := http.HandlerFunc(func(w http.ResponseWriter, r *http.Request) {
		http.Error(w, "Invalid host header. Allowed hosts: "+strings.Join(allowedHosts, ", "), http.StatusBadRequest)
	})
	router.Use(hostAuthorizationMiddleware(allowedHosts, badHostHandler))

	corsMiddleware := cors.New(cors.Options{
		AllowedOrigins:   allowedOrigins,
		AllowedMethods:   []string{"GET", "POST", "PUT", "DELETE", "OPTIONS"},
		AllowedHeaders:   []string{"Accept", "Authorization", "Content-Type", "X-CSRF-Token"},
		ExposedHeaders:   []string{"Link"},
		AllowCredentials: true,
		MaxAge:           300, // Maximum value not ignored by any of major browsers
	})
	router.Use(corsMiddleware.Handler)

<<<<<<< HEAD
	// Add SSE middleware to prevent proxy buffering
	sseMiddleware := func(next http.Handler) http.Handler {
		return http.HandlerFunc(func(w http.ResponseWriter, r *http.Request) {
			if strings.HasSuffix(r.URL.Path, "/events") || strings.HasSuffix(r.URL.Path, "/screen") {
				// Disable proxy buffering for SSE endpoints
				w.Header().Set("Cache-Control", "no-cache, no-store, must-revalidate")
				w.Header().Set("Pragma", "no-cache")
				w.Header().Set("Expires", "0")
				w.Header().Set("X-Accel-Buffering", "no") // nginx
				w.Header().Set("X-Proxy-Buffering", "no") // generic proxy
				w.Header().Set("Connection", "keep-alive")
			}
			next.ServeHTTP(w, r)
		})
	}
	router.Use(sseMiddleware)

	humaConfig := huma.DefaultConfig("AgentAPI", "0.6.1")
=======
	humaConfig := huma.DefaultConfig("AgentAPI", version.Version)
>>>>>>> 8c224f16
	humaConfig.Info.Description = "HTTP API for Claude Code, Goose, and Aider.\n\nhttps://github.com/coder/agentapi"
	api := humachi.New(router, humaConfig)
	formatMessage := func(message string, userInput string) string {
		return mf.FormatAgentMessage(config.AgentType, message, userInput)
	}
	conversation := st.NewConversation(ctx, st.ConversationConfig{
		AgentType: config.AgentType,
		AgentIO:   config.Process,
		GetTime: func() time.Time {
			return time.Now()
		},
		SnapshotInterval:      snapshotInterval,
		ScreenStabilityLength: 2 * time.Second,
		FormatMessage:         formatMessage,
	})
	emitter := NewEventEmitter(1024)
	s := &Server{
		router:       router,
		api:          api,
		port:         config.Port,
		conversation: conversation,
		logger:       logger,
		agentio:      config.Process,
		agentType:    config.AgentType,
		emitter:      emitter,
		chatBasePath: strings.TrimSuffix(config.ChatBasePath, "/"),
	}

	// Register API routes
	s.registerRoutes()

	return s, nil
}

// Handler returns the underlying chi.Router for testing purposes.
func (s *Server) Handler() http.Handler {
	return s.router
}

// hostAuthorizationMiddleware enforces that the request Host header matches one of the allowed
// hosts, ignoring any port in the comparison. If allowedHosts is empty, all hosts are allowed.
// Always uses url.Parse("http://" + r.Host) to robustly extract the hostname (handles IPv6).
func hostAuthorizationMiddleware(allowedHosts []string, badHostHandler http.Handler) func(next http.Handler) http.Handler {
	// Copy for safety; also build a map for O(1) lookups with case-insensitive keys.
	allowed := make(map[string]struct{}, len(allowedHosts))
	for _, h := range allowedHosts {
		allowed[strings.ToLower(h)] = struct{}{}
	}
	wildcard := slices.Contains(allowedHosts, "*")
	return func(next http.Handler) http.Handler {
		return http.HandlerFunc(func(w http.ResponseWriter, r *http.Request) {
			if wildcard { // wildcard semantics: allow all
				next.ServeHTTP(w, r)
				return
			}
			// Extract hostname from the Host header using url.Parse; ignore any port.
			hostHeader := r.Host
			if hostHeader == "" {
				badHostHandler.ServeHTTP(w, r)
				return
			}
			if u, err := url.Parse("http://" + hostHeader); err == nil {
				hostname := u.Hostname()
				if _, ok := allowed[strings.ToLower(hostname)]; ok {
					next.ServeHTTP(w, r)
					return
				}
			}
			badHostHandler.ServeHTTP(w, r)
		})
	}
}

func (s *Server) StartSnapshotLoop(ctx context.Context) {
	s.conversation.StartSnapshotLoop(ctx)
	go func() {
		for {
			s.emitter.UpdateStatusAndEmitChanges(s.conversation.Status())
			s.emitter.UpdateMessagesAndEmitChanges(s.conversation.Messages())
			s.emitter.UpdateScreenAndEmitChanges(s.conversation.Screen())
			time.Sleep(snapshotInterval)
		}
	}()
}

// registerRoutes sets up all API endpoints
func (s *Server) registerRoutes() {
	// GET /status endpoint
	huma.Get(s.api, "/status", s.getStatus, func(o *huma.Operation) {
		o.Description = "Returns the current status of the agent."
	})

	// GET /messages endpoint
	huma.Get(s.api, "/messages", s.getMessages, func(o *huma.Operation) {
		o.Description = "Returns a list of messages representing the conversation history with the agent."
	})

	// POST /message endpoint
	huma.Post(s.api, "/message", s.createMessage, func(o *huma.Operation) {
		o.Description = "Send a message to the agent. For messages of type 'user', the agent's status must be 'stable' for the operation to complete successfully. Otherwise, this endpoint will return an error."
	})

	// GET /events endpoint
	sse.Register(s.api, huma.Operation{
		OperationID: "subscribeEvents",
		Method:      http.MethodGet,
		Path:        "/events",
		Summary:     "Subscribe to events",
		Description: "The events are sent as Server-Sent Events (SSE). Initially, the endpoint returns a list of events needed to reconstruct the current state of the conversation and the agent's status. After that, it only returns events that have occurred since the last event was sent.\n\nNote: When an agent is running, the last message in the conversation history is updated frequently, and the endpoint sends a new message update event each time.",
	}, map[string]any{
		// Mapping of event type name to Go struct for that event.
		"message_update": MessageUpdateBody{},
		"status_change":  StatusChangeBody{},
	}, s.subscribeEvents)

	sse.Register(s.api, huma.Operation{
		OperationID: "subscribeScreen",
		Method:      http.MethodGet,
		Path:        "/internal/screen",
		Summary:     "Subscribe to screen",
		Hidden:      true,
	}, map[string]any{
		"screen": ScreenUpdateBody{},
	}, s.subscribeScreen)

	s.router.Handle("/", http.HandlerFunc(s.redirectToChat))

	// Serve static files for the chat interface under /chat
	s.registerStaticFileRoutes()
}

// getStatus handles GET /status
func (s *Server) getStatus(ctx context.Context, input *struct{}) (*StatusResponse, error) {
	s.mu.RLock()
	defer s.mu.RUnlock()

	status := s.conversation.Status()
	agentStatus := convertStatus(status)

	resp := &StatusResponse{}
	resp.Body.Status = agentStatus

	return resp, nil
}

// getMessages handles GET /messages
func (s *Server) getMessages(ctx context.Context, input *struct{}) (*MessagesResponse, error) {
	s.mu.RLock()
	defer s.mu.RUnlock()

	resp := &MessagesResponse{}
	resp.Body.Messages = make([]Message, len(s.conversation.Messages()))
	for i, msg := range s.conversation.Messages() {
		resp.Body.Messages[i] = Message{
			Id:      msg.Id,
			Role:    msg.Role,
			Content: msg.Message,
			Time:    msg.Time,
		}
	}

	return resp, nil
}

// createMessage handles POST /message
func (s *Server) createMessage(ctx context.Context, input *MessageRequest) (*MessageResponse, error) {
	s.mu.Lock()
	defer s.mu.Unlock()

	switch input.Body.Type {
	case MessageTypeUser:
		if err := s.conversation.SendMessage(FormatMessage(s.agentType, input.Body.Content)...); err != nil {
			return nil, xerrors.Errorf("failed to send message: %w", err)
		}
	case MessageTypeRaw:
		if _, err := s.agentio.Write([]byte(input.Body.Content)); err != nil {
			return nil, xerrors.Errorf("failed to send message: %w", err)
		}
	}

	resp := &MessageResponse{}
	resp.Body.Ok = true

	return resp, nil
}

// subscribeEvents is an SSE endpoint that sends events to the client
func (s *Server) subscribeEvents(ctx context.Context, input *struct{}, send sse.Sender) {
	subscriberId, ch, stateEvents := s.emitter.Subscribe()
	defer s.emitter.Unsubscribe(subscriberId)
	s.logger.Info("New subscriber", "subscriberId", subscriberId)
	for _, event := range stateEvents {
		if event.Type == EventTypeScreenUpdate {
			continue
		}
		if err := send.Data(event.Payload); err != nil {
			s.logger.Error("Failed to send event", "subscriberId", subscriberId, "error", err)
			return
		}
	}

	for {
		select {
		case event, ok := <-ch:
			if !ok {
				s.logger.Info("Channel closed", "subscriberId", subscriberId)
				return
			}
			if event.Type == EventTypeScreenUpdate {
				continue
			}
			if err := send.Data(event.Payload); err != nil {
				s.logger.Error("Failed to send event", "subscriberId", subscriberId, "error", err)
				return
			}
		case <-ctx.Done():
			s.logger.Info("Context done", "subscriberId", subscriberId)
			return
		}
	}
}

func (s *Server) subscribeScreen(ctx context.Context, input *struct{}, send sse.Sender) {
	subscriberId, ch, stateEvents := s.emitter.Subscribe()
	defer s.emitter.Unsubscribe(subscriberId)
	s.logger.Info("New screen subscriber", "subscriberId", subscriberId)
	for _, event := range stateEvents {
		if event.Type != EventTypeScreenUpdate {
			continue
		}
		if err := send.Data(event.Payload); err != nil {
			s.logger.Error("Failed to send screen event", "subscriberId", subscriberId, "error", err)
			return
		}
	}
	for {
		select {
		case event, ok := <-ch:
			if !ok {
				s.logger.Info("Screen channel closed", "subscriberId", subscriberId)
				return
			}
			if event.Type != EventTypeScreenUpdate {
				continue
			}
			if err := send.Data(event.Payload); err != nil {
				s.logger.Error("Failed to send screen event", "subscriberId", subscriberId, "error", err)
				return
			}
		case <-ctx.Done():
			s.logger.Info("Screen context done", "subscriberId", subscriberId)
			return
		}
	}
}

// Start starts the HTTP server
func (s *Server) Start() error {
	addr := fmt.Sprintf(":%d", s.port)
	s.srv = &http.Server{
		Addr:    addr,
		Handler: s.router,
	}

	return s.srv.ListenAndServe()
}

// Stop gracefully stops the HTTP server
func (s *Server) Stop(ctx context.Context) error {
	if s.srv != nil {
		return s.srv.Shutdown(ctx)
	}
	return nil
}

// registerStaticFileRoutes sets up routes for serving static files
func (s *Server) registerStaticFileRoutes() {
	chatHandler := FileServerWithIndexFallback(s.chatBasePath)

	// Mount the file server at /chat
	s.router.Handle("/chat", http.StripPrefix("/chat", chatHandler))
	s.router.Handle("/chat/*", http.StripPrefix("/chat", chatHandler))
}

func (s *Server) redirectToChat(w http.ResponseWriter, r *http.Request) {
	rdir, err := url.JoinPath(s.chatBasePath, "embed")
	if err != nil {
		s.logger.Error("Failed to construct redirect URL", "error", err)
		http.Error(w, "Failed to redirect", http.StatusInternalServerError)
		return
	}
	http.Redirect(w, r, rdir, http.StatusTemporaryRedirect)
}<|MERGE_RESOLUTION|>--- conflicted
+++ resolved
@@ -189,7 +189,6 @@
 	})
 	router.Use(corsMiddleware.Handler)
 
-<<<<<<< HEAD
 	// Add SSE middleware to prevent proxy buffering
 	sseMiddleware := func(next http.Handler) http.Handler {
 		return http.HandlerFunc(func(w http.ResponseWriter, r *http.Request) {
@@ -207,10 +206,7 @@
 	}
 	router.Use(sseMiddleware)
 
-	humaConfig := huma.DefaultConfig("AgentAPI", "0.6.1")
-=======
 	humaConfig := huma.DefaultConfig("AgentAPI", version.Version)
->>>>>>> 8c224f16
 	humaConfig.Info.Description = "HTTP API for Claude Code, Goose, and Aider.\n\nhttps://github.com/coder/agentapi"
 	api := humachi.New(router, humaConfig)
 	formatMessage := func(message string, userInput string) string {
