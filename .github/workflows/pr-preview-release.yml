name: PR Preview Release

on:
    workflow_run:
        workflows: ["PR Preview Build"]
        types:
            - completed

permissions:
    contents: write
    pull-requests: write

jobs:
    release:
        name: Create Release
        runs-on: ubuntu-latest
        if: ${{ github.event.workflow_run.conclusion == 'success' }}

        steps:
            - name: Download PR number
              uses: actions/download-artifact@v4
              with:
                  name: pr-number
                  github-token: ${{ secrets.GITHUB_TOKEN }}
                  run-id: ${{ github.event.workflow_run.id }}

            - name: Read PR number
              id: pr
              run: echo "number=$(cat number)" >> "${GITHUB_OUTPUT}"

            - name: Download Build Artifacts
              uses: actions/download-artifact@v4
              with:
                  name: agentapi-build-${{ steps.pr.outputs.number }}
                  path: ./out
                  github-token: ${{ secrets.GITHUB_TOKEN }}
                  run-id: ${{ github.event.workflow_run.id }}

            - name: Create or Update PR Release
              env:
                  GH_TOKEN: ${{ secrets.GITHUB_TOKEN }}
                  RELEASE_TAG: "agentapi_${{ steps.pr.outputs.number }}"
                  PR_NUMBER: ${{ steps.pr.outputs.number }}

              run: |
                  # Check if release exists
                  if gh release view "$RELEASE_TAG" --repo ${{ github.repository }} &>/dev/null; then
                    echo "Updating release $RELEASE_TAG"
                    gh release upload "$RELEASE_TAG" ./out/* --clobber --repo ${{ github.repository }}
                  else
                    echo "Creating release $RELEASE_TAG"
                    gh release create "$RELEASE_TAG" ./out/* \
                      --title "$RELEASE_TAG" \
                      --notes "Preview release for PR #${PR_NUMBER}" \
                      --repo ${{ github.repository }}
                  fi

<<<<<<< HEAD
        run: |
          # Check if release exists
          if gh release view "$RELEASE_TAG" --repo ${{ github.repository }} &>/dev/null; then
            echo "Updating release $RELEASE_TAG"
            gh release upload "$RELEASE_TAG" ./out/* --clobber --repo ${{ github.repository }}
          else
            echo "Creating release $RELEASE_TAG"
            gh release create "$RELEASE_TAG" ./out/* \
              --title "$RELEASE_TAG" \
              --notes "Preview release for PR #${PR_NUMBER}" \
              --repo ${{ github.repository }}
          fi

      - name: Comment on PR
        uses: actions/github-script@v7
        with:
          script: |
            const prNumber = ${{ steps.pr.outputs.number }};
            const releaseTag = `agentapi_${prNumber}`;
            const repoUrl = `https://github.com/${context.repo.owner}/${context.repo.repo}`;
            github.rest.issues.createComment({
              issue_number: prNumber,
              owner: context.repo.owner,
              repo: context.repo.repo,
              body: `✅ Preview binaries are ready!\n\nTo test with modules: \`\`\`agentapi: ${prNumber}\`\`\` or download from: ${repoUrl}/releases/tag/${releaseTag}`
            });
=======
            - name: Comment on PR
              uses: actions/github-script@v7
              with:
                  script: |
                      const prNumber = ${{ steps.pr.outputs.number }};
                      const releaseTag = `agentapi_${prNumber}`;
                      github.rest.issues.createComment({
                        issue_number: prNumber,
                        owner: context.repo.owner,
                        repo: context.repo.repo,
                        body: `✅ Preview binaries are ready!\n\nTo test with modules: \`\`\`agentapi: ${prNumber}\`\`\` or download from: ${repoUrl}/releases/tag/${releaseTag}`
                      });
>>>>>>> a8ff2c98
<|MERGE_RESOLUTION|>--- conflicted
+++ resolved
@@ -55,44 +55,16 @@
                       --repo ${{ github.repository }}
                   fi
 
-<<<<<<< HEAD
-        run: |
-          # Check if release exists
-          if gh release view "$RELEASE_TAG" --repo ${{ github.repository }} &>/dev/null; then
-            echo "Updating release $RELEASE_TAG"
-            gh release upload "$RELEASE_TAG" ./out/* --clobber --repo ${{ github.repository }}
-          else
-            echo "Creating release $RELEASE_TAG"
-            gh release create "$RELEASE_TAG" ./out/* \
-              --title "$RELEASE_TAG" \
-              --notes "Preview release for PR #${PR_NUMBER}" \
-              --repo ${{ github.repository }}
-          fi
-
-      - name: Comment on PR
-        uses: actions/github-script@v7
-        with:
-          script: |
-            const prNumber = ${{ steps.pr.outputs.number }};
-            const releaseTag = `agentapi_${prNumber}`;
-            const repoUrl = `https://github.com/${context.repo.owner}/${context.repo.repo}`;
-            github.rest.issues.createComment({
-              issue_number: prNumber,
-              owner: context.repo.owner,
-              repo: context.repo.repo,
-              body: `✅ Preview binaries are ready!\n\nTo test with modules: \`\`\`agentapi: ${prNumber}\`\`\` or download from: ${repoUrl}/releases/tag/${releaseTag}`
-            });
-=======
             - name: Comment on PR
               uses: actions/github-script@v7
               with:
                   script: |
                       const prNumber = ${{ steps.pr.outputs.number }};
                       const releaseTag = `agentapi_${prNumber}`;
+                      const repoUrl = `https://github.com/${context.repo.owner}/${context.repo.repo}`;
                       github.rest.issues.createComment({
                         issue_number: prNumber,
                         owner: context.repo.owner,
                         repo: context.repo.repo,
                         body: `✅ Preview binaries are ready!\n\nTo test with modules: \`\`\`agentapi: ${prNumber}\`\`\` or download from: ${repoUrl}/releases/tag/${releaseTag}`
-                      });
->>>>>>> a8ff2c98
+                      });